--- conflicted
+++ resolved
@@ -1,1747 +1,1734 @@
-﻿// Copyright (c) Microsoft Corporation. All rights reserved.
-// Licensed under the MIT license.
-
-namespace Microsoft.Psi.PsiStudio
-{
-    using System;
-    using System.Collections.Generic;
-    using System.Collections.ObjectModel;
-    using System.ComponentModel;
-    using System.Diagnostics;
-    using System.IO;
-    using System.Linq;
-    using System.Reflection;
-    using System.Runtime.Serialization;
-    using System.Text;
-    using System.Threading;
-    using System.Threading.Tasks;
-    using System.Windows;
-    using GalaSoft.MvvmLight.CommandWpf;
-    using Microsoft.CodeAnalysis.CSharp.Syntax;
-    using Microsoft.Psi.Data;
-    using Microsoft.Psi.Data.Annotations;
-    using Microsoft.Psi.PsiStudio.Windows;
-    using Microsoft.Psi.Visualization;
-    using Microsoft.Psi.Visualization.Data;
-    using Microsoft.Psi.Visualization.Navigation;
-    using Microsoft.Psi.Visualization.ViewModels;
-    using Microsoft.Psi.Visualization.VisualizationObjects;
-    using Microsoft.Psi.Visualization.VisualizationPanels;
-    using Microsoft.Psi.Visualization.Windows;
-    using Microsoft.Win32;
-
-    /// <summary>
-    /// Represents the view model for the main window of the psi studio application.
-    /// </summary>
-    public class MainWindowViewModel : ObservableObject
-    {
-        /// <summary>
-        /// The path to the settings directiory.
-        /// </summary>
-        private static readonly string PsiStudioSettingsPath = Path.Combine(
-            Environment.GetFolderPath(Environment.SpecialFolder.MyDocuments),
-            ApplicationName,
-            "Settings",
-            Environment.MachineName);
-
-        /// <summary>
-        /// The path to the logs directiory.
-        /// </summary>
-        private static readonly string PsiStudioLogsPath = Path.Combine(
-            Environment.GetFolderPath(Environment.SpecialFolder.MyDocuments),
-            ApplicationName,
-            "Logs",
-            Environment.MachineName);
-
-        /// <summary>
-        /// The path to the layouts directory.
-        /// </summary>
-        private static readonly string PsiStudioLayoutsPath = Path.Combine(
-            Environment.GetFolderPath(Environment.SpecialFolder.MyDocuments),
-            ApplicationName,
-            "Layouts");
-
-        /// <summary>
-        /// The path to the annotations schemas directory.
-        /// </summary>
-        private static readonly string PsiStudioAnnotationSchemasPath = Path.Combine(
-            Environment.GetFolderPath(Environment.SpecialFolder.MyDocuments),
-            ApplicationName,
-            "AnnotationSchemas");
-
-        /// <summary>
-        /// The path to the batch processing task configurations directory.
-        /// </summary>
-        private static readonly string PsiStudioBatchProcessingTaskConfigurationsPath = Path.Combine(
-            Environment.GetFolderPath(Environment.SpecialFolder.MyDocuments),
-            ApplicationName,
-            "BatchProcessingTaskConfigurations");
-
-        private readonly TimeSpan nudgeTimeSpan = TimeSpan.FromSeconds(1 / 30.0);
-        private readonly TimeSpan jumpTimeSpan = TimeSpan.FromSeconds(1 / 6.0);
-        private readonly string newLayoutName = "<New>";
-        private readonly Dictionary<string, bool> userConsentObtained = new ();
-        private List<LayoutInfo> availableLayouts = new ();
-        private List<AnnotationSchema> annotationSchemas;
-        private LayoutInfo currentLayout = null;
-<<<<<<< HEAD
-        private PsiStudioPipelineAssemblyHandler psiStudioPipelinePluginInstance = null;
-=======
-        private bool currentLayoutUpdating = false;
->>>>>>> a6709c71
-
-        /// <summary>
-        /// The currently selected node in the Datasets tree view.
-        /// </summary>
-        private object selectedDatasetObject;
-
-        /// <summary>
-        /// The currently selected node in the Visualizations tree view.
-        /// </summary>
-        private object selectedVisualization;
-
-        /// <summary>
-        /// Flag indicating if the visualizer map has initialized itself yet.
-        /// </summary>
-        private bool isInitialized = false;
-
-        /// <summary>
-        /// The object whose properties are currently being displayed in the Properties view.
-        /// This is always either the selectedDatasetObject or the selectedVisualization.
-        /// </summary>
-        private object selectedPropertiesObject;
-
-        private RelayCommand playPauseFromCursorCommand;
-        private RelayCommand playPauseFromSelectionStartCommand;
-        private RelayCommand goToTimeCommand;
-        private RelayCommand toggleCursorFollowsMouseCommand;
-        private RelayCommand nudgeRightCommand;
-        private RelayCommand nudgeLeftCommand;
-        private RelayCommand jumpRightCommand;
-        private RelayCommand jumpLeftCommand;
-        private RelayCommand openStoreCommand;
-        private RelayCommand openDatasetCommand;
-        private RelayCommand<string> openRecentlyUsedDatasetCommand;
-        private RelayCommand<string> openRecentlyUsedStoreCommand;
-        private RelayCommand saveDatasetAsCommand;
-        private RelayCommand insertTimelinePanelCommand;
-        private RelayCommand insert1CellInstantPanelCommand;
-        private RelayCommand insert2CellInstantPanelCommand;
-        private RelayCommand insert3CellInstantPanelCommand;
-        private RelayCommand createAnnotationStreamCommand;
-        private RelayCommand zoomToSessionExtentsCommand;
-        private RelayCommand zoomToSelectionCommand;
-        private RelayCommand moveSelectionLeftCommand;
-        private RelayCommand moveSelectionRightCommand;
-        private RelayCommand moveSelectionToPreviousAnnotationCommand;
-        private RelayCommand moveSelectionToNextAnnotationCommand;
-        private RelayCommand clearSelectionCommand;
-        private RelayCommand moveToSelectionStartCommand;
-        private RelayCommand togglePlayRepeatCommand;
-        private RelayCommand moveToSelectionEndCommand;
-        private RelayCommand increasePlaySpeedCommand;
-        private RelayCommand decreasePlaySpeedCommand;
-        private RelayCommand toggleLiveModeCommand;
-        private RelayCommand saveLayoutCommand;
-        private RelayCommand saveLayoutAsCommand;
-        private RelayCommand clearLayoutCommand;
-        private RelayCommand deleteLayoutCommand;
-        private RelayCommand expandDatasetsTreeCommand;
-        private RelayCommand collapseDatasetsTreeCommand;
-        private RelayCommand expandVisualizationsTreeCommand;
-        private RelayCommand collapseVisualizationsTreeCommand;
-        private RelayCommand synchronizeTreesCommand;
-        private RelayCommand<RoutedPropertyChangedEventArgs<object>> selectedVisualizationChangedCommand;
-        private RelayCommand<RoutedPropertyChangedEventArgs<object>> selectedDatasetChangedCommand;
-        private RelayCommand<string> treeSelectedCommand;
-        private RelayCommand closedCommand;
-        private RelayCommand exitCommand;
-        private RelayCommand editSettingsCommand;
-<<<<<<< HEAD
-        private RelayCommand pluginsWindowCommand;
-        private RelayCommand editPluginSettingsCommand;
-=======
-        private RelayCommand helpCommand;
->>>>>>> a6709c71
-        private RelayCommand viewAdditionalAssemblyLoadErrorLogCommand;
-
-        /// <summary>
-        /// Initializes a new instance of the <see cref="MainWindowViewModel"/> class.
-        /// </summary>
-        public MainWindowViewModel()
-        {
-            // Create the settings path if it doesn't exist.
-            if (!Directory.Exists(PsiStudioSettingsPath))
-            {
-                Directory.CreateDirectory(PsiStudioSettingsPath);
-            }
-
-            if (!Directory.Exists(PsiStudioLogsPath))
-            {
-                Directory.CreateDirectory(PsiStudioLogsPath);
-            }
-
-            // Load the settings
-            this.Settings = PsiStudioSettings.Load(Path.Combine(PsiStudioSettingsPath, "PsiStudioSettings.xml"));
-
-            // Wait until the main window is visible before initializing the visualizer
-            // map as we may need to display some message boxes during this process.
-            Application.Current.MainWindow.ContentRendered += this.OnMainWindowContentRendered;
-
-            // Listen for property change events from the visualization context (specifically when the visualization container changes)
-            VisualizationContext.Instance.PropertyChanging += this.OnVisualizationContextPropertyChanging;
-            VisualizationContext.Instance.PropertyChanged += this.OnVisualizationContextPropertyChanged;
-
-            // Listen for events that occur when some part of a visualization object requests to have its properties displayed in the property browser.
-            VisualizationContext.Instance.RequestDisplayObjectProperties += (sender, e) => this.SelectedPropertiesObject = e.Object;
-
-            // Listen for events that occur when a store/stream becomes dirty or clean
-            DataManager.Instance.DataStoreStatusChanged += this.DataStoreStatusChanged;
-
-            // Load the available layouts
-            this.UpdateLayoutList();
-
-            // Listen for navigator property changes to capture in settings
-            this.VisualizationContainer.Navigator.PropertyChanged += this.OnNavigatorPropertyChanged;
-        }
-
-        /// <summary>
-        /// Gets the name of this application for use when constructing paths etc.
-        /// </summary>
-        public static string ApplicationName => "PsiStudio";
-
-        /// <summary>
-        /// Gets the application settings.
-        /// </summary>
-        public PsiStudioSettings Settings { get; }
-
-        /// <summary>
-        /// Gets the visualization container.
-        /// </summary>
-        public VisualizationContainer VisualizationContainer => VisualizationContext.Instance.VisualizationContainer;
-
-        /// <summary>
-        /// Gets the collection of dataset view models.
-        /// </summary>
-        public ObservableCollection<DatasetViewModel> DatasetViewModels => VisualizationContext.Instance.DatasetViewModels;
-
-        /// <summary>
-        /// Gets or sets the current object shown in the properties window.
-        /// </summary>
-        public object SelectedPropertiesObject
-        {
-            get => this.selectedPropertiesObject;
-            set => this.Set(nameof(this.SelectedPropertiesObject), ref this.selectedPropertiesObject, value);
-        }
-
-        /// <summary>
-        /// Gets the text to display in the application's titlebar.
-        /// </summary>
-        public string TitleText
-        {
-            get
-            {
-                var text = new StringBuilder("Platform for Situated Intelligence Studio");
-                if (VisualizationContext.Instance.DatasetViewModel != null)
-                {
-                    text.Append(" - ");
-                    text.Append(VisualizationContext.Instance.DatasetViewModel.Name);
-
-                    if (VisualizationContext.Instance.VisualizationContainer.SnapToVisualizationObject != null)
-                    {
-                        text.Append(" [cursor snaps to ");
-                        text.Append(VisualizationContext.Instance.VisualizationContainer.SnapToVisualizationObject.Name);
-                        text.Append(" stream]");
-                    }
-                }
-
-                return text.ToString();
-            }
-        }
-
-        /// <summary>
-        /// Gets the play/pause from cursor command.
-        /// </summary>
-        [Browsable(false)]
-        [IgnoreDataMember]
-<<<<<<< HEAD
-        public RelayCommand PlayPauseCommand
-            => this.playPauseCommand ??= new RelayCommand(
-                async () =>
-                {
-                    if (this.psiStudioPipelinePluginInstance != null)
-                    {
-                        if (this.psiStudioPipelinePluginInstance.IsRunning)
-                        {
-                            this.psiStudioPipelinePluginInstance.StopPipeline();
-                            VisualizationContext.Instance.PlayOrPause();
-                        }
-                        else
-                        {
-                            this.psiStudioPipelinePluginInstance.RunPipeline();
-                            Thread.Sleep(1000); // TODO: really better, should be triggered when all stores in the pipeline are initialised.
-                            await VisualizationContext.Instance.OpenDatasetAsync(this.psiStudioPipelinePluginInstance.GetDatasetPath(), false, false);
-                            this.Settings.AddRecentlyUsedDatasetFilename(this.psiStudioPipelinePluginInstance.GetDatasetPath());
-                        }
-                    }
-                    else
-                    {
-                        VisualizationContext.Instance.PlayOrPause();
-                    }
-                },
-                () => this.VisualizationContainer.Navigator.CursorMode != CursorMode.Live || this.psiStudioPipelinePluginInstance.IsRunning);
-=======
-        public RelayCommand PlayPauseFromCursorCommand
-            => this.playPauseFromCursorCommand ??= new RelayCommand(
-                () => VisualizationContext.Instance.PlayOrPause(false),
-                () => this.VisualizationContainer.Navigator.CursorMode != CursorMode.Live);
-
-        /// <summary>
-        /// Gets the play/pause from selection start command.
-        /// </summary>
-        [Browsable(false)]
-        [IgnoreDataMember]
-        public RelayCommand PlayPauseFromSelectionStartCommand
-            => this.playPauseFromSelectionStartCommand ??= new RelayCommand(
-                () => VisualizationContext.Instance.PlayOrPause(true),
-                () => this.VisualizationContainer.Navigator.CursorMode != CursorMode.Live);
->>>>>>> a6709c71
-
-        /// <summary>
-        /// Gets the go-to-time command.
-        /// </summary>
-        [Browsable(false)]
-        [IgnoreDataMember]
-        public RelayCommand GoToTimeCommand
-            => this.goToTimeCommand ??= new RelayCommand(() => VisualizationContext.Instance.VisualizationContainer.GoToTime());
-
-        /// <summary>
-        /// Gets the toggle cursor follows mouse command.
-        /// </summary>
-        [Browsable(false)]
-        [IgnoreDataMember]
-        public RelayCommand ToggleCursorFollowsMouseCommand
-            => this.toggleCursorFollowsMouseCommand ??= new RelayCommand(
-                () => this.VisualizationContainer.Navigator.CursorFollowsMouse = !this.VisualizationContainer.Navigator.CursorFollowsMouse);
-
-        /// <summary>
-        /// Gets the nudge cursor right command.
-        /// </summary>
-        [Browsable(false)]
-        [IgnoreDataMember]
-        public RelayCommand NudgeRightCommand
-            => this.nudgeRightCommand ??= new RelayCommand(
-                () => this.MoveCursorBy(this.nudgeTimeSpan, NearestType.Next),
-                () => VisualizationContext.Instance.IsDatasetLoaded() && this.VisualizationContainer.Navigator.CursorMode != CursorMode.Live);
-
-        /// <summary>
-        /// Gets the nudge cursor left command.
-        /// </summary>
-        [Browsable(false)]
-        [IgnoreDataMember]
-        public RelayCommand NudgeLeftCommand
-            => this.nudgeLeftCommand ??= new RelayCommand(
-                () => this.MoveCursorBy(-this.nudgeTimeSpan, NearestType.Previous),
-                () => VisualizationContext.Instance.IsDatasetLoaded() && this.VisualizationContainer.Navigator.CursorMode != CursorMode.Live);
-
-        /// <summary>
-        /// Gets the jump cursor right command.
-        /// </summary>
-        [Browsable(false)]
-        [IgnoreDataMember]
-        public RelayCommand JumpRightCommand
-            => this.jumpRightCommand ??= new RelayCommand(
-                () => this.MoveCursorBy(this.jumpTimeSpan, NearestType.Next),
-                () => VisualizationContext.Instance.IsDatasetLoaded() && this.VisualizationContainer.Navigator.CursorMode != CursorMode.Live);
-
-        /// <summary>
-        /// Gets the jump cursor left command.
-        /// </summary>
-        [Browsable(false)]
-        [IgnoreDataMember]
-        public RelayCommand JumpLeftCommand
-            => this.jumpLeftCommand ??= new RelayCommand(
-                () => this.MoveCursorBy(-this.jumpTimeSpan, NearestType.Previous),
-                () => VisualizationContext.Instance.IsDatasetLoaded() && this.VisualizationContainer.Navigator.CursorMode != CursorMode.Live);
-
-        /// <summary>
-        /// Gets the open store command.
-        /// </summary>
-        [Browsable(false)]
-        [IgnoreDataMember]
-        public RelayCommand OpenStoreCommand
-            => this.openStoreCommand ??= new RelayCommand(
-                async () =>
-                {
-                    var formats = VisualizationContext.Instance.PluginMap.GetStreamReaderExtensions();
-                    var openFileDialog = new OpenFileDialog
-                    {
-                        DefaultExt = ".psi",
-                        Filter = string.Join("|", formats.Select(f => $"{f.Name}|*{f.Extensions}")),
-                    };
-
-                    bool? result = openFileDialog.ShowDialog(Application.Current.MainWindow);
-                    if (result == true)
-                    {
-                        string filename = openFileDialog.FileName;
-                        await VisualizationContext.Instance.OpenDatasetOrStoreAsync(filename, true, this.Settings.AutoSaveDatasets);
-                        this.Settings.AddMostRecentlyUsedStoreFilename(filename);
-                        this.Settings.Save();
-                    }
-                });
-
-        /// <summary>
-        /// Gets the open dataset command.
-        /// </summary>
-        [Browsable(false)]
-        [IgnoreDataMember]
-        public RelayCommand OpenDatasetCommand
-            => this.openDatasetCommand ??= new RelayCommand(
-                async () =>
-                {
-                    var openFileDialog = new OpenFileDialog
-                    {
-                        DefaultExt = ".pds",
-                        Filter = "Psi Dataset (.pds)|*.pds",
-                    };
-
-                    bool? result = openFileDialog.ShowDialog(Application.Current.MainWindow);
-                    if (result == true)
-                    {
-                        string filename = openFileDialog.FileName;
-                        await VisualizationContext.Instance.OpenDatasetOrStoreAsync(filename, true, this.Settings.AutoSaveDatasets);
-                        this.Settings.AddMostRecentlyUsedDatasetFilename(filename);
-                        this.Settings.Save();
-                    }
-                });
-
-        /// <summary>
-        /// Gets the open recently used dataset command.
-        /// </summary>
-        [Browsable(false)]
-        [IgnoreDataMember]
-        public RelayCommand<string> OpenRecentlyUsedDatasetCommand
-            => this.openRecentlyUsedDatasetCommand ??= new RelayCommand<string>(
-                async (filename) =>
-                {
-                    try
-                    {
-                        await VisualizationContext.Instance.OpenDatasetOrStoreAsync(filename, true, this.Settings.AutoSaveDatasets);
-                        this.Settings.AddMostRecentlyUsedDatasetFilename(filename);
-                    }
-                    catch (Exception ex)
-                    {
-                        new MessageBoxWindow(Application.Current.MainWindow, "Error Opening Dataset", ex.Message, "Close", null).ShowDialog();
-
-                        // Remove dataset from most recently used list if it failed to open
-                        this.Settings.MostRecentlyUsedDatasetFilenames.Remove(filename);
-                    }
-
-                    // Save any changes to the most recently used dataset list
-                    this.Settings.Save();
-                });
-
-        /// <summary>
-        /// Gets the open recently used store command.
-        /// </summary>
-        [Browsable(false)]
-        [IgnoreDataMember]
-        public RelayCommand<string> OpenRecentlyUsedStoreCommand
-            => this.openRecentlyUsedStoreCommand ??= new RelayCommand<string>(
-                async (filename) =>
-                {
-                    try
-                    {
-                        await VisualizationContext.Instance.OpenDatasetOrStoreAsync(filename, true, this.Settings.AutoSaveDatasets);
-                        this.Settings.AddMostRecentlyUsedStoreFilename(filename);
-                    }
-                    catch (Exception ex)
-                    {
-                        new MessageBoxWindow(Application.Current.MainWindow, "Error Opening Store", ex.Message, "Close", null).ShowDialog();
-
-                        // Remove store from most recently used list if it failed to open
-                        this.Settings.MostRecentlyUsedStoreFilenames.Remove(filename);
-                    }
-
-                    // Save any changes to the most recently used store list
-                    this.Settings.Save();
-                });
-
-        /// <summary>
-        /// Gets the save dataset command.
-        /// </summary>
-        [Browsable(false)]
-        [IgnoreDataMember]
-        public RelayCommand SaveDatasetAsCommand
-            => this.saveDatasetAsCommand ??= new RelayCommand(
-                async () =>
-                {
-                    var saveFileDialog = new SaveFileDialog
-                    {
-                        DefaultExt = ".pds",
-                        Filter = "Psi Dataset (.pds)|*.pds",
-                    };
-
-                    bool? result = saveFileDialog.ShowDialog(Application.Current.MainWindow);
-                    if (result == true)
-                    {
-                        string filename = saveFileDialog.FileName;
-
-                        // this should be a relatively quick operation so no need to show progress
-                        await VisualizationContext.Instance.DatasetViewModel.SaveAsAsync(filename);
-                        this.Settings.AddMostRecentlyUsedDatasetFilename(filename);
-                        this.Settings.Save();
-                    }
-                });
-
-        /// <summary>
-        /// Gets the insert timeline panel command.
-        /// </summary>
-        [Browsable(false)]
-        [IgnoreDataMember]
-        public RelayCommand InsertTimelinePanelCommand
-            => this.insertTimelinePanelCommand ??= new RelayCommand(
-                () => VisualizationContext.Instance.VisualizationContainer.AddPanel(new TimelineVisualizationPanel()));
-
-        /// <summary>
-        /// Gets the insert 1 cell instant panel command.
-        /// </summary>
-        [Browsable(false)]
-        [IgnoreDataMember]
-        public RelayCommand Insert1CellInstantPanelCommand
-            => this.insert1CellInstantPanelCommand ??= new RelayCommand(
-                () => VisualizationContext.Instance.VisualizationContainer.AddPanel(new InstantVisualizationContainer(1)));
-
-        /// <summary>
-        /// Gets the insert 2 cell instant panel command.
-        /// </summary>
-        [Browsable(false)]
-        [IgnoreDataMember]
-        public RelayCommand Insert2CellInstantPanelCommand
-            => this.insert2CellInstantPanelCommand ??= new RelayCommand(
-                () => VisualizationContext.Instance.VisualizationContainer.AddPanel(new InstantVisualizationContainer(2)));
-
-        /// <summary>
-        /// Gets the insert 3 cell instant panel command.
-        /// </summary>
-        [Browsable(false)]
-        [IgnoreDataMember]
-        public RelayCommand Insert3CellInstantPanelCommand
-            => this.insert3CellInstantPanelCommand ??= new RelayCommand(
-                () => VisualizationContext.Instance.VisualizationContainer.AddPanel(new InstantVisualizationContainer(3)));
-
-        /// <summary>
-        /// Gets the zoom to session extents command.
-        /// </summary>
-        [Browsable(false)]
-        [IgnoreDataMember]
-        public RelayCommand ZoomToSessionExtentsCommand
-            => this.zoomToSessionExtentsCommand ??= new RelayCommand(
-                () => this.VisualizationContainer.Navigator.ZoomToDataRange(),
-                () => VisualizationContext.Instance.IsDatasetLoaded() && this.VisualizationContainer.Navigator.CursorMode != CursorMode.Live);
-
-        /// <summary>
-        /// Gets the zoom to selection command.
-        /// </summary>
-        [Browsable(false)]
-        [IgnoreDataMember]
-        public RelayCommand ZoomToSelectionCommand
-            => this.zoomToSelectionCommand ??= new RelayCommand(
-                () => this.VisualizationContainer.Navigator.ZoomToSelection(),
-                () => this.VisualizationContainer.Navigator.CanZoomToSelection());
-
-        /// <summary>
-        /// Gets the move selection left command.
-        /// </summary>
-        [Browsable(false)]
-        [IgnoreDataMember]
-        public RelayCommand MoveSelectionLeftCommand
-            => this.moveSelectionLeftCommand ??= new RelayCommand(
-                () => this.VisualizationContainer.Navigator.MoveSelectionLeft(),
-                () => this.VisualizationContainer.Navigator.CanMoveSelectionLeft());
-
-        /// <summary>
-        /// Gets the move selection right command.
-        /// </summary>
-        [Browsable(false)]
-        [IgnoreDataMember]
-        public RelayCommand MoveSelectionRightCommand
-            => this.moveSelectionRightCommand ??= new RelayCommand(
-                () => this.VisualizationContainer.Navigator.MoveSelectionRight(),
-                () => this.VisualizationContainer.Navigator.CanMoveSelectionRight());
-
-        /// <summary>
-        /// Gets the move selection to previous annotation command.
-        /// </summary>
-        [Browsable(false)]
-        [IgnoreDataMember]
-        public RelayCommand MoveSelectionToPreviousAnnotationCommand
-            => this.moveSelectionToPreviousAnnotationCommand ??= new RelayCommand(
-                () => this.VisualizationContainer.Navigator.MoveSelectionToPreviousAnnotation(),
-                () => this.VisualizationContainer.Navigator.CanMoveSelectionToPreviousAnnotation());
-
-        /// <summary>
-        /// Gets the move selection to next annotation command.
-        /// </summary>
-        [Browsable(false)]
-        [IgnoreDataMember]
-        public RelayCommand MoveSelectionToNextAnnotationCommand
-            => this.moveSelectionToNextAnnotationCommand ??= new RelayCommand(
-                () => this.VisualizationContainer.Navigator.MoveSelectionToNextAnnotation(),
-                () => this.VisualizationContainer.Navigator.CanMoveSelectionToNextAnnotation());
-
-        /// <summary>
-        /// Gets the clear selection command.
-        /// </summary>
-        [Browsable(false)]
-        [IgnoreDataMember]
-        public RelayCommand ClearSelectionCommand
-            => this.clearSelectionCommand ??= new RelayCommand(
-                () => this.VisualizationContainer.Navigator.ClearSelection(),
-                () => this.VisualizationContainer.Navigator.CanClearSelection());
-
-        /// <summary>
-        /// Gets the command to move the cursor to the selection start.
-        /// </summary>
-        [Browsable(false)]
-        [IgnoreDataMember]
-        public RelayCommand MoveCursorToSelectionStartCommand
-            => this.moveToSelectionStartCommand ??= new RelayCommand(
-                () => this.VisualizationContainer.Navigator.MoveCursorToSelectionStart(),
-                () => this.VisualizationContainer.Navigator.CanMoveCursorToSelectionStart());
-
-        /// <summary>
-        /// Gets the toggle play repeat command.
-        /// </summary>
-        [Browsable(false)]
-        [IgnoreDataMember]
-        public RelayCommand TogglePlayRepeatCommand
-            => this.togglePlayRepeatCommand ??= new RelayCommand(
-                () => this.VisualizationContainer.Navigator.RepeatPlayback = !this.VisualizationContainer.Navigator.RepeatPlayback,
-                () => VisualizationContext.Instance.IsDatasetLoaded());
-
-        /// <summary>
-        /// Gets the command to move the cursor to the selection end.
-        /// </summary>
-        [Browsable(false)]
-        [IgnoreDataMember]
-        public RelayCommand MoveCursorToSelectionEndCommand
-            => this.moveToSelectionEndCommand ??= new RelayCommand(
-                () => this.VisualizationContainer.Navigator.MoveCursorToSelectionEnd(),
-                () => this.VisualizationContainer.Navigator.CanMoveCursorToSelectionEnd());
-
-        /// <summary>
-        /// Gets the increase play speed command.
-        /// </summary>
-        [Browsable(false)]
-        [IgnoreDataMember]
-        public RelayCommand IncreasePlaySpeedCommand
-            => this.increasePlaySpeedCommand ??= new RelayCommand(
-                () => this.VisualizationContainer.Navigator.PlaySpeed *= 2,
-                () => VisualizationContext.Instance.IsDatasetLoaded() && this.VisualizationContainer.Navigator.CursorMode != CursorMode.Live);
-
-        /// <summary>
-        /// Gets the decrease play speed command.
-        /// </summary>
-        [Browsable(false)]
-        [IgnoreDataMember]
-        public RelayCommand DecreasePlaySpeedCommand
-            => this.decreasePlaySpeedCommand ??= new RelayCommand(
-                () => this.VisualizationContainer.Navigator.PlaySpeed /= 2,
-                () => VisualizationContext.Instance.IsDatasetLoaded() && this.VisualizationContainer.Navigator.CursorMode != CursorMode.Live);
-
-        /// <summary>
-        /// Gets the toggle live mode command.
-        /// </summary>
-        [Browsable(false)]
-        [IgnoreDataMember]
-        public RelayCommand ToggleLiveModeCommand
-            => this.toggleLiveModeCommand ??= new RelayCommand(
-                () => VisualizationContext.Instance.ToggleLiveMode(),
-                () => VisualizationContext.Instance.IsDatasetLoaded() && VisualizationContext.Instance.DatasetViewModel.CurrentSessionViewModel?.ContainsLivePartitions == true);
-
-        /// <summary>
-        /// Gets the save layout command.
-        /// </summary>
-        [Browsable(false)]
-        [IgnoreDataMember]
-        public RelayCommand SaveLayoutCommand
-            => this.saveLayoutCommand ??= new RelayCommand(this.SaveLayout);
-
-        /// <summary>
-        /// Gets the save layout command.
-        /// </summary>
-        [Browsable(false)]
-        [IgnoreDataMember]
-        public RelayCommand SaveLayoutAsCommand
-            => this.saveLayoutAsCommand ??= new RelayCommand(this.SaveLayoutAs);
-
-        /// <summary>
-        /// Gets the clear layout command.
-        /// </summary>
-        [Browsable(false)]
-        [IgnoreDataMember]
-        public RelayCommand ClearLayoutCommand
-            => this.clearLayoutCommand ??= new RelayCommand(this.ClearLayout);
-
-        /// <summary>
-        /// Gets the delete layout command.
-        /// </summary>
-        [Browsable(false)]
-        [IgnoreDataMember]
-        public RelayCommand DeleteLayoutCommand
-            => this.deleteLayoutCommand ??= new RelayCommand(this.DeleteLayout, () => this.CurrentLayout != this.AvailableLayouts[0]);
-
-        /// <summary>
-        /// Gets the expand all command.
-        /// </summary>
-        [Browsable(false)]
-        [IgnoreDataMember]
-        public RelayCommand ExpandDatasetsTreeCommand
-            => this.expandDatasetsTreeCommand ??= new RelayCommand(this.ExpandDatasetsTree);
-
-        /// <summary>
-        /// Gets the collapse all command.
-        /// </summary>
-        [Browsable(false)]
-        [IgnoreDataMember]
-        public RelayCommand CollapseDatasetsTreeCommand
-            => this.collapseDatasetsTreeCommand ??= new RelayCommand(this.CollapseDatasetsTree);
-
-        /// <summary>
-        /// Gets the expand visualizations tree command.
-        /// </summary>
-        [Browsable(false)]
-        [IgnoreDataMember]
-        public RelayCommand ExpandVisualizationsTreeCommand
-            => this.expandVisualizationsTreeCommand ??= new RelayCommand(this.ExpandVisualizationsTree);
-
-        /// <summary>
-        /// Gets the collapse visualizations tree command.
-        /// </summary>
-        [Browsable(false)]
-        [IgnoreDataMember]
-        public RelayCommand CollapseVisualizationsTreeCommand
-            => this.collapseVisualizationsTreeCommand ??= new RelayCommand(this.CollapseVisualizationsTree);
-
-        /// <summary>
-        /// Gets the synchronize trees command.
-        /// </summary>
-        [Browsable(false)]
-        [IgnoreDataMember]
-        public RelayCommand SynchronizeTreesCommand
-            => this.synchronizeTreesCommand ??= new RelayCommand(this.SynchronizeDatasetsTreeToVisualizationsTree);
-
-        /// <summary>
-        /// Gets the selected visualization changed command.
-        /// </summary>
-        [Browsable(false)]
-        [IgnoreDataMember]
-        public RelayCommand<RoutedPropertyChangedEventArgs<object>> SelectedVisualizationChangedCommand
-            => this.selectedVisualizationChangedCommand ??= new RelayCommand<RoutedPropertyChangedEventArgs<object>>(
-                e =>
-                {
-                    if (e.NewValue is VisualizationPanel visualizationPanel)
-                    {
-                        this.VisualizationContainer.CurrentPanel = visualizationPanel;
-                    }
-                    else if (e.NewValue is VisualizationObject visualizationObject)
-                    {
-                        this.VisualizationContainer.CurrentPanel = visualizationObject.Panel;
-                        visualizationObject.Panel.CurrentVisualizationObject = visualizationObject;
-                    }
-
-                    this.selectedVisualization = e.NewValue;
-                    this.SelectedPropertiesObject = e.NewValue;
-                    e.Handled = true;
-                });
-
-        /// <summary>
-        /// Gets the selected dataset changed command.
-        /// </summary>
-        [Browsable(false)]
-        [IgnoreDataMember]
-        public RelayCommand<RoutedPropertyChangedEventArgs<object>> SelectedDatasetChangedCommand
-            => this.selectedDatasetChangedCommand ??= new RelayCommand<RoutedPropertyChangedEventArgs<object>>(
-                e =>
-                {
-                    this.selectedDatasetObject = e.NewValue;
-                    this.SelectedPropertiesObject = e.NewValue;
-                    e.Handled = true;
-                });
-
-        /// <summary>
-        /// Gets the command that executes after the user clicks on either the datasets or the visualizations tree views.
-        /// </summary>
-        [Browsable(false)]
-        [IgnoreDataMember]
-        public RelayCommand<string> TreeSelectedCommand
-            => this.treeSelectedCommand ??= new RelayCommand<string>(
-                e =>
-                {
-                    // Update the properties view to show the properties
-                    // of the selected item in the appropriate tree view
-                    if (e == "VisualizationTreeView")
-                    {
-                        this.SelectedPropertiesObject = this.selectedVisualization;
-                    }
-                    else
-                    {
-                        this.SelectedPropertiesObject = this.selectedDatasetObject;
-                    }
-                });
-
-        /// <summary>
-        /// Gets the closed command.
-        /// </summary>
-        [Browsable(false)]
-        [IgnoreDataMember]
-        public RelayCommand ClosedCommand
-            => this.closedCommand ??= new RelayCommand(
-                () =>
-                {
-                    // Explicitly dispose the VisualizationContext to clean up resources before closing
-                    VisualizationContext.Instance?.Dispose();
-
-                    // Explicitly dispose so that DataManager doesn't keep the app running for a while longer.
-                    DataManager.Instance?.Dispose();
-                });
-
-        /// <summary>
-        /// Gets the exit command.
-        /// </summary>
-        [Browsable(false)]
-        [IgnoreDataMember]
-        public RelayCommand ExitCommand
-            => this.exitCommand ??= new RelayCommand(Application.Current.Shutdown);
-
-        /// <summary>
-        /// Gets the create annotation stream command.
-        /// </summary>
-        [Browsable(false)]
-        [IgnoreDataMember]
-        public RelayCommand CreateAnnotationStreamCommand
-            => this.createAnnotationStreamCommand ??= new RelayCommand(this.CreateAnnotationStream);
-
-        /// <summary>
-        /// Gets the edit settings command.
-        /// </summary>
-        [Browsable(false)]
-        [IgnoreDataMember]
-        public RelayCommand EditSettingsCommand
-            => this.editSettingsCommand ??= new RelayCommand(this.EditSettings);
-
-        /// <summary>
-        /// Gets the help command.
-        /// </summary>
-        [Browsable(false)]
-        [IgnoreDataMember]
-        public RelayCommand HelpCommand
-            => this.helpCommand ??= new RelayCommand(this.Help);
-
-        /// <summary>
-        /// Gets the edit pipeline command.
-        /// </summary>
-        [Browsable(false)]
-        [IgnoreDataMember]
-        public RelayCommand PluginsWindowCommand
-            => this.pluginsWindowCommand ??= new RelayCommand(() => this.PipelinePluginsWindow());
-
-        /// <summary>
-        /// Gets the edit pipeline command.
-        /// </summary>
-        [Browsable(false)]
-        [IgnoreDataMember]
-        public RelayCommand EditPluginSettingsCommand
-            => this.editPluginSettingsCommand ??= new RelayCommand(() => this.EditPipelinePluginSettings());
-
-        /// <summary>
-        /// Gets the command for viewing the error log for additional assembly load.
-        /// </summary>
-        [Browsable(false)]
-        [IgnoreDataMember]
-        public RelayCommand ViewAdditionalAssemblyLoadErrorLogCommand
-            => this.viewAdditionalAssemblyLoadErrorLogCommand ??= new RelayCommand(
-                this.ViewAdditionalAssemblyLoadErrorLog,
-                () => File.Exists(Path.Combine(PsiStudioLogsPath, "VisualizersLog.txt")));
-
-        /// <summary>
-        /// Gets or sets the collection of available layouts.
-        /// </summary>
-        public List<LayoutInfo> AvailableLayouts
-        {
-            get
-            {
-                return this.availableLayouts;
-            }
-
-            set
-            {
-                this.RaisePropertyChanging(nameof(this.AvailableLayouts));
-                this.availableLayouts = value;
-                this.RaisePropertyChanged(nameof(this.AvailableLayouts));
-            }
-        }
-
-        /// <summary>
-        /// Gets or sets the current layout.
-        /// </summary>
-        /// <remarks>
-        /// Updates to CurrentLayout should be made via the SetCurrentLayout() method. The setter
-        /// of this property is only intended to be called in response to changes in the view.
-        /// </remarks>
-        public LayoutInfo CurrentLayout
-        {
-            get => this.currentLayout;
-            set
-            {
-                // Ignore re-entrant calls to set CurrentLayout which may occur if the list of
-                // available layouts is modified by UpdateLayoutList() due to a new layout being
-                // saved in the call to PromptSaveCurrentLayoutAndContinue() below.
-                if (this.currentLayoutUpdating)
-                {
-                    return;
-                }
-
-                this.currentLayoutUpdating = true;
-
-                // Do not update CurrentLayout if it is being set to null as this is a transitory
-                // state caused by AvailableLayouts being updated in UpdateLayoutList(). Because
-                // AvailableLayouts and CurrentLayout are bound to the ComboBox's ItemsSource and
-                // SelectedItem properties respectively, SelectedItem will be set to null when
-                // ItemsSource is updated and SelectedItem is no longer present in the new list.
-                // Typically this happens when the current layout is deleted. In this case, the
-                // view model will call SetCurrentLayout() to set CurrentLayout to the new value.
-                if (value != null)
-                {
-                    // Save the current layout if necessary before switching to the new one. If the user
-                    // cancels the save, reset the selected layout in the view to the current value.
-                    if (this.PromptSaveCurrentLayoutAndContinue())
-                    {
-                        this.SetCurrentLayout(value);
-                    }
-                    else
-                    {
-                        // If user cancelled the save, reset the selected layout in the view to the current value
-                        value = this.currentLayout;
-
-                        // Since we're may already be handling the SelectedItem change, we need to invoke this change
-                        // asynchronously as a separate operation to ensure that the UI is updated correctly.
-                        Application.Current?.Dispatcher.InvokeAsync(
-                            () =>
-                            {
-                                // In order to force the view to update the selected layout, we need to set it to null first
-                                this.currentLayout = null;
-                                this.RaisePropertyChanged(nameof(this.CurrentLayout));
-                                this.currentLayout = value;
-                                this.RaisePropertyChanged(nameof(this.CurrentLayout));
-                            });
-                    }
-                }
-
-                this.currentLayoutUpdating = false;
-            }
-        }
-
-        /// <summary>
-        /// Called when the main application window is closing.
-        /// </summary>
-        /// <returns>True if the application should continue closing, or false if closing has been cancelled by the user.</returns>
-        public bool OnClosing()
-        {
-            // If there's any unsaved partitions, prompt the user to save the changes first.
-            SessionViewModel currentSession = VisualizationContext.Instance.DatasetViewModel?.CurrentSessionViewModel;
-            if (currentSession != null)
-            {
-                foreach (PartitionViewModel partitionViewModel in currentSession.PartitionViewModels)
-                {
-                    if (!partitionViewModel.PromptSaveChangesAndContinue())
-                    {
-                        return false;
-                    }
-                }
-            }
-
-            // Prompt the user to save the current layout
-            if (!this.PromptSaveCurrentLayoutAndContinue())
-            {
-                return false;
-            }
-
-            // Put the current state of the timing buttons into the settings object
-            this.Settings.ShowAbsoluteTiming = this.VisualizationContainer.Navigator.ShowAbsoluteTiming;
-            this.Settings.ShowTimingRelativeToSessionStart = this.VisualizationContainer.Navigator.ShowTimingRelativeToSessionStart;
-            this.Settings.ShowTimingRelativeToSelectionStart = this.VisualizationContainer.Navigator.ShowTimingRelativeToSelectionStart;
-
-            // Save the settings
-            this.Settings.Save();
-
-            return true;
-        }
-
-        /// <summary>
-        /// Creates a new annotation stream in a partition.
-        /// </summary>
-        public async void CreateAnnotationStream()
-        {
-            // Ensure there is a current session.
-            var currentSession = VisualizationContext.Instance.DatasetViewModel?.CurrentSessionViewModel;
-            if (currentSession == null)
-            {
-                return;
-            }
-
-            var createAnnotationStreamWindow = new CreateAnnotationStreamWindow(currentSession, this.annotationSchemas, Application.Current.MainWindow);
-            if (createAnnotationStreamWindow.ShowDialog() == true)
-            {
-                var annotationSchema = createAnnotationStreamWindow.SelectedAnnotationSchema;
-                string streamName = createAnnotationStreamWindow.StreamName;
-                string storeName;
-                string storePath;
-
-                if (createAnnotationStreamWindow.UseExistingPartition)
-                {
-                    // Get the partition that the stream will be created in
-                    var partitionViewModel = currentSession.PartitionViewModels.FirstOrDefault(p => p.Name == createAnnotationStreamWindow.ExistingPartitionName);
-
-                    // Make note of the partition's name and path so we can reload it later
-                    storeName = partitionViewModel.StoreName;
-                    storePath = partitionViewModel.StorePath;
-
-                    // Attempt to remove the partition from the session.  If the partition contains unsaved changes, then the user will be
-                    // prompted to save the changes first.  The user may elect to cancel the entire operation, in which case we cannot continue.
-                    if (!partitionViewModel.RemovePartition())
-                    {
-                        return;
-                    }
-
-                    // Unbind any visualization objects from the store.
-                    this.VisualizationContainer.UnbindVisualizationObjectsFromStore(partitionViewModel.StoreName, partitionViewModel.StorePath, partitionViewModel.Name);
-                }
-                else
-                {
-                    // Make note of the new partition's name and path
-                    storeName = createAnnotationStreamWindow.StoreName;
-                    storePath = createAnnotationStreamWindow.StorePath;
-                }
-
-                await ProgressWindow.RunWithProgressAsync(
-                    $"Creating annotations stream {createAnnotationStreamWindow.StreamName} ...",
-                    async progress =>
-                    {
-                        if (createAnnotationStreamWindow.UseExistingPartition)
-                        {
-                            // Add the empty annotations stream to the existing partition
-                            await Task.Run(() => PsiStore.AddStreamInPlace<TimeIntervalAnnotationSet, AnnotationSchema>(
-                                (storeName, storePath),
-                                streamName,
-                                annotationSchema,
-                                true,
-                                new Progress<double>(p => progress.Report(("Adding stream to existing store ...", p * 0.95)))));
-                        }
-                        else
-                        {
-                            // Create the new partition with the empty annotations stream
-                            await Task.Run(() => PsiStore.CreateWithStream<TimeIntervalAnnotationSet, AnnotationSchema>(
-                                storeName,
-                                storePath,
-                                streamName,
-                                annotationSchema,
-                                new Progress<double>(p => progress.Report(("Creating \\psi store ...", p * 0.95)))));
-                        }
-
-                        // Add the partition to the session
-                        await currentSession.AddPartitionAsync(
-                            new PsiStoreStreamReader(storeName, storePath),
-                            progress: new Progress<(string Status, double Value)>(p => progress.Report((p.Status, 0.95 + p.Value * 0.05))));
-                    });
-
-                // Update the source bindings for all visualization objects in the current session
-                this.VisualizationContainer.UpdateStreamSources(currentSession);
-            }
-        }
-
-        private void MoveCursorBy(TimeSpan timeSpan, NearestType nearestType)
-        {
-            var visContainer = this.VisualizationContainer;
-            var nav = visContainer.Navigator;
-            var time = nav.Cursor + timeSpan;
-            if (visContainer.SnapToVisualizationObject is IStreamVisualizationObject vo)
-            {
-                nav.MoveCursorTo(DataManager.Instance.GetTimeOfNearestMessage(vo.StreamSource, time, nearestType) ?? time);
-            }
-            else
-            {
-                nav.MoveCursorTo(time);
-            }
-        }
-
-        private void OpenCurrentLayout()
-        {
-            // Check if the current layout is the default, empty layout
-            if (this.CurrentLayout.Name == this.newLayoutName)
-            {
-                VisualizationContext.Instance.ClearLayout();
-            }
-            else
-            {
-                // Attempt to open the current layout. User consent may be needed for layouts containing scripts.
-                this.userConsentObtained.TryGetValue(this.CurrentLayout.Name, out bool userConsent);
-                bool success = VisualizationContext.Instance.OpenLayout(this.CurrentLayout.Path, this.CurrentLayout.Name, ref userConsent);
-                if (!success)
-                {
-                    // If the load failed, load the default layout instead.  This method
-                    // may have been initially called by the SelectedItemChanged handler
-                    // from the Layouts combobox, and it's bound to CurrentLayout, so
-                    // we need to asynchronously dispatch a message to change its value
-                    // back rather than set it directly here.
-                    Application.Current?.Dispatcher.InvokeAsync(() => this.SetCurrentLayout(this.AvailableLayouts[0]));
-                }
-                else
-                {
-                    this.userConsentObtained[this.CurrentLayout.Name] = userConsent;
-                }
-            }
-        }
-
-        /// <summary>
-        /// Sets the current layout to a new value without first prompting to save the current layout.
-        /// </summary>
-        /// <param name="layout">The new layout to set the current layout to.</param>
-        private void SetCurrentLayout(LayoutInfo layout)
-        {
-            this.currentLayout = layout;
-
-            if (this.currentLayout == null || this.currentLayout.Name == this.newLayoutName)
-            {
-                this.Settings.MostRecentlyUsedLayoutName = null;
-            }
-            else
-            {
-                this.Settings.MostRecentlyUsedLayoutName = this.currentLayout.Name;
-            }
-
-            if (this.currentLayout != null && this.isInitialized)
-            {
-                this.OpenCurrentLayout();
-
-                // Save changes to the most recently used layout
-                this.Settings.Save();
-            }
-
-            this.RaisePropertyChanged(nameof(this.CurrentLayout));
-        }
-
-        private bool PromptSaveCurrentLayoutAndContinue()
-        {
-            // Never save if the SaveLayoutBehavior setting is set to Manual
-            if (this.currentLayout != null && this.Settings.SaveLayoutBehavior != SaveBehavior.Manual)
-            {
-                // Check for changes to the current layout compared to what's on disk
-                if (this.currentLayout.Name != this.newLayoutName)
-                {
-                    try
-                    {
-                        string currentLayoutJson = this.VisualizationContainer.SerializeToJson();
-
-                        // read all contents of CurrentLayout.Path
-                        string savedLayoutJson = File.ReadAllText(this.currentLayout.Path);
-
-                        if (currentLayoutJson == savedLayoutJson)
-                        {
-                            // No changes, so continue without saving
-                            return true;
-                        }
-                    }
-                    catch
-                    {
-                        // If there was an error comparing with the file, we'll just assume that the layout has changed
-                    }
-                }
-                else
-                {
-                    // If the current layout is a new layout, then we only need to save if there are panels in the container
-                    if (!this.VisualizationContainer.Panels.Any())
-                    {
-                        // Empty new layout, so continue without saving
-                        return true;
-                    }
-                }
-
-                // Always prompt to save if this is a new layout, otherwise prompt based on the SaveLayoutBehavior setting
-                bool promptToSave = this.currentLayout.Name == this.newLayoutName || this.Settings.SaveLayoutBehavior == SaveBehavior.Prompt;
-
-                if (promptToSave)
-                {
-                    var confirmSaveLayout = new ConfirmOperationWindow(
-                        Application.Current.MainWindow,
-                        "Save Current Layout",
-                        "There are unsaved changes in the current layout. Do you wish to save these changes to disk before continuing?");
-
-                    confirmSaveLayout.ShowDialog();
-                    switch (confirmSaveLayout.UserSelection)
-                    {
-                        case ConfirmOperationWindow.ConfirmOperationResult.Yes:
-                            this.SaveLayout();
-                            break;
-
-                        case ConfirmOperationWindow.ConfirmOperationResult.No:
-                            // Continue without saving
-                            break;
-
-                        default:
-                            // Cancel the operation by returning false
-                            return false;
-                    }
-                }
-                else
-                {
-                    // Save without prompting
-                    this.SaveLayout();
-                }
-            }
-
-            // Continue
-            return true;
-        }
-
-        private async void OnMainWindowContentRendered(object sender, EventArgs e)
-        {
-            if (!this.isInitialized)
-            {
-                this.isInitialized = true;
-
-                // Initialize the visualizer map
-                this.InitializeVisualizerMap();
-
-                // Load the available annotation schemas
-                this.LoadAnnotationSchemas();
-
-                // Open the current layout
-                this.OpenCurrentLayout();
-
-                // Check if the name of a psi store was specified on the command line, and if so, load the store.
-                // First arg is this exe's filename, second arg (if it exists) is the store to open
-                string[] args = Environment.GetCommandLineArgs();
-                if (args.Length > 1)
-                {
-                    await VisualizationContext.Instance.OpenDatasetOrStoreAsync(args[1], true, this.Settings.AutoSaveDatasets);
-                }
-                else if (this.Settings.AutoLoadMostRecentlyUsedFileOnStartUp)
-                {
-                    if (this.Settings.MostRecentlyUsedFileIsDataset &&
-                        this.Settings.MostRecentlyUsedDatasetFilenames != null &&
-                        this.Settings.MostRecentlyUsedDatasetFilenames.Any())
-                    {
-                        try
-                        {
-                            await VisualizationContext.Instance.OpenDatasetOrStoreAsync(
-                                this.Settings.MostRecentlyUsedDatasetFilenames.First(),
-                                true,
-                                this.Settings.AutoSaveDatasets);
-                        }
-                        catch (Exception ex)
-                        {
-                            new MessageBoxWindow(Application.Current.MainWindow, "Error Opening Dataset", ex.Message, "Close", null).ShowDialog();
-
-                            // Remove dataset from most recently used list if it failed to open
-                            this.Settings.MostRecentlyUsedDatasetFilenames.RemoveAt(0);
-                            this.Settings.Save();
-                        }
-                    }
-                    else if (!this.Settings.MostRecentlyUsedFileIsDataset &&
-                        this.Settings.MostRecentlyUsedStoreFilenames != null &&
-                        this.Settings.MostRecentlyUsedStoreFilenames.Any())
-                    {
-                        try
-                        {
-                            await VisualizationContext.Instance.OpenDatasetOrStoreAsync(
-                                this.Settings.MostRecentlyUsedStoreFilenames.First(),
-                                true,
-                                this.Settings.AutoSaveDatasets);
-                        }
-                        catch (Exception ex)
-                        {
-                            new MessageBoxWindow(Application.Current.MainWindow, "Error Opening Store", ex.Message, "Close", null).ShowDialog();
-
-                            // Remove store from most recently used list if it failed to open
-                            this.Settings.MostRecentlyUsedStoreFilenames.RemoveAt(0);
-                            this.Settings.Save();
-                        }
-                    }
-                }
-            }
-        }
-
-        private void DataStoreStatusChanged(object sender, DataStoreStatusChangedEventArgs e)
-        {
-            if (VisualizationContext.Instance.DatasetViewModel != null)
-            {
-                SessionViewModel currentSessionViewModel = VisualizationContext.Instance.DatasetViewModel.CurrentSessionViewModel;
-                if (currentSessionViewModel != null)
-                {
-                    PartitionViewModel partitionViewModel = currentSessionViewModel.PartitionViewModels.FirstOrDefault(p => p.Name == e.StoreName);
-                    if (partitionViewModel != default)
-                    {
-                        partitionViewModel.ChangeStoreStatus(e.IsDirty, e.StreamNames);
-                    }
-                }
-            }
-        }
-
-        private void InitializeVisualizerMap()
-        {
-            // The list of additional assemblies PsiStudio will load.
-            var additionalAssemblies = new List<string>();
-
-            // If we have any additional assemblies to search for visualization
-            // classes, display the security warning before proceeding.
-            if ((this.Settings.AdditionalAssemblies != null) && (this.Settings.AdditionalAssemblies.Count > 0))
-            {
-                if (!this.Settings.ShowSecurityWarningOnLoadingThirdPartyCode ||
-                    new AdditionalAssembliesWindow(Application.Current.MainWindow, this.Settings.AdditionalAssemblies).ShowDialog() == true)
-                {
-                    additionalAssemblies.AddRange(this.Settings.AdditionalAssemblies);
-                }
-            }
-
-            // Initialize the visualizer map
-            VisualizationContext.Instance.PluginMap.Initialize(
-                additionalAssemblies,
-                this.Settings.TypeMappings,
-                Path.Combine(PsiStudioLogsPath, "VisualizersLog.txt"),
-                this.Settings.ShowErrorLogOnLoadingAdditionalAssemblies,
-                PsiStudioBatchProcessingTaskConfigurationsPath);
-        }
-
-        private void UpdateLayoutList()
-        {
-            // Create a new collection of layouts
-            var layouts = new List<LayoutInfo>
-            {
-                new (this.newLayoutName, null),
-            };
-
-            // Create the layouts directory if it doesn't already exist
-            var directoryInfo = new DirectoryInfo(PsiStudioLayoutsPath);
-            if (!directoryInfo.Exists)
-            {
-                Directory.CreateDirectory(PsiStudioLayoutsPath);
-            }
-
-            // Find all the layout files and add them to the list of available layouts
-            var files = directoryInfo.GetFiles("*.plo");
-            foreach (FileInfo fileInfo in files)
-            {
-                layouts.Add(new LayoutInfo(Path.GetFileNameWithoutExtension(fileInfo.FullName), fileInfo.FullName));
-            }
-
-            // Set the list of available layouts
-            this.AvailableLayouts = layouts;
-
-            // Set the most recently used layout if it's in the available layouts, otherwise make "new layout" the current layout
-            var mostRecentlyUsedLayout = this.AvailableLayouts.FirstOrDefault(l => l.Name == this.Settings.MostRecentlyUsedLayoutName);
-            this.SetCurrentLayout(mostRecentlyUsedLayout ?? this.AvailableLayouts[0]);
-        }
-
-        private void SaveLayout()
-        {
-            if (this.CurrentLayout.Name == this.newLayoutName)
-            {
-                this.SaveLayoutAs();
-            }
-            else
-            {
-                this.VisualizationContainer.Save(this.CurrentLayout.Path);
-            }
-        }
-
-        private void SaveLayoutAs()
-        {
-            var layoutNameWindow = new LayoutNameWindow(Application.Current.MainWindow, PsiStudioLayoutsPath);
-
-            bool? result = layoutNameWindow.ShowDialog();
-            if (result == true)
-            {
-                string fileName = Path.Combine(PsiStudioLayoutsPath, layoutNameWindow.LayoutName);
-
-                // Save the layout
-                this.VisualizationContainer.Save(fileName);
-
-                // Recreate the layout list
-                this.UpdateLayoutList();
-
-                // Set the current layout
-                this.SetCurrentLayout(this.AvailableLayouts.First(l => l.Path == fileName));
-            }
-        }
-
-        private void ClearLayout()
-        {
-            // Clear the visualization container
-            this.VisualizationContainer.Clear();
-        }
-
-        private void DeleteLayout()
-        {
-            var result = new MessageBoxWindow(
-                Application.Current.MainWindow,
-                "Are you sure?",
-                $"Are you sure you want to delete the layout called \"{this.CurrentLayout.Name}\"? This will permanently delete it from disk.",
-                "Yes",
-                "Cancel").ShowDialog();
-
-            if (result == true)
-            {
-                var layoutName = this.CurrentLayout.Name;
-                File.Delete(Path.Combine(PsiStudioLayoutsPath, $"{layoutName}.plo"));
-                this.UpdateLayoutList();
-            }
-        }
-
-        private void LoadAnnotationSchemas()
-        {
-            this.annotationSchemas = new ();
-
-            // Create the annotations definitions directory if it doesn't already exist
-            var directoryInfo = new DirectoryInfo(PsiStudioAnnotationSchemasPath);
-            if (!directoryInfo.Exists)
-            {
-                Directory.CreateDirectory(PsiStudioAnnotationSchemasPath);
-            }
-
-            // Keep a list of annotation schemas that failed to load
-            var annotationSchemaLoadFailures = new List<string>();
-
-            // Find all the annotation schema files and add them to the list
-            var fileInfos = directoryInfo.GetFiles("*.schema.json");
-            foreach (var fileInfo in fileInfos)
-            {
-                if (AnnotationSchema.TryLoadFrom(fileInfo.FullName, out var annotationSchema))
-                {
-                    this.annotationSchemas.Add(annotationSchema);
-                }
-                else
-                {
-                    annotationSchemaLoadFailures.Add(fileInfo.FullName);
-                }
-            }
-
-            if (annotationSchemaLoadFailures.Count > 0)
-            {
-                this.ReportAnnotationSchemaLoadFailures(annotationSchemaLoadFailures);
-            }
-        }
-
-        private void ReportAnnotationSchemaLoadFailures(List<string> annotationSchemaLoadFailures)
-        {
-            var errorMessage = new StringBuilder();
-            errorMessage.AppendLine("The following annotation schemas could not be loaded (please check that they are in the correct format and that all the required types are available to PsiStudio):");
-            errorMessage.AppendLine();
-            foreach (string annotationSchemaLoadFailure in annotationSchemaLoadFailures)
-            {
-                var fileInfo = new FileInfo(annotationSchemaLoadFailure);
-                errorMessage.AppendLine(fileInfo.Name);
-            }
-
-            new MessageBoxWindow(Application.Current.MainWindow, "Annotation Schema Load Error", errorMessage.ToString(), "Close", null).ShowDialog();
-        }
-
-        private void ExpandDatasetsTree()
-        {
-            this.ExpandOrCollapseDatasetsTreeView(true);
-        }
-
-        private void CollapseDatasetsTree()
-        {
-            this.ExpandOrCollapseDatasetsTreeView(false);
-        }
-
-        private void ExpandOrCollapseDatasetsTreeView(bool expand)
-        {
-            foreach (var datasetViewModel in VisualizationContext.Instance.DatasetViewModels)
-            {
-                foreach (var sessionViewModel in datasetViewModel.SessionViewModels)
-                {
-                    foreach (var partitionViewModel in sessionViewModel.PartitionViewModels)
-                    {
-                        if (expand)
-                        {
-                            partitionViewModel.RootStreamTreeNode.ExpandAll();
-                        }
-                        else
-                        {
-                            partitionViewModel.RootStreamTreeNode.CollapseAll();
-                        }
-
-                        partitionViewModel.IsTreeNodeExpanded = expand;
-                    }
-
-                    sessionViewModel.IsTreeNodeExpanded = expand;
-                }
-
-                // for the dataset level, we only expand. When we collapse, the dataset level does not
-                // collapse, since that provides no useful information - the user most likely wants to
-                // see the sessions. If for some reason they need to be hidden, that collapse can be
-                // done manually.
-                if (expand)
-                {
-                    datasetViewModel.IsTreeNodeExpanded = expand;
-                }
-            }
-        }
-
-        private void ExpandVisualizationsTree()
-        {
-            this.UpdateVisualizationTreeView(true);
-        }
-
-        private void CollapseVisualizationsTree()
-        {
-            this.UpdateVisualizationTreeView(false);
-        }
-
-        private void UpdateVisualizationTreeView(bool expand)
-        {
-            foreach (VisualizationPanel visualizationPanel in this.VisualizationContainer.Panels)
-            {
-                visualizationPanel.IsTreeNodeExpanded = expand;
-            }
-        }
-
-        private void SynchronizeDatasetsTreeToVisualizationsTree()
-        {
-            if (VisualizationContext.Instance.DatasetViewModel != null)
-            {
-                if (this.selectedVisualization is IStreamVisualizationObject streamVisualizationObject)
-                {
-                    var streamBinding = streamVisualizationObject.StreamBinding;
-                    var partitionViewModel = VisualizationContext.Instance.DatasetViewModel.CurrentSessionViewModel.PartitionViewModels.FirstOrDefault(p => p.Name == streamBinding.PartitionName);
-                    if (partitionViewModel != null)
-                    {
-                        if (partitionViewModel.SelectStreamTreeNode(streamBinding.StreamName))
-                        {
-                            VisualizationContext.Instance.DatasetViewModel.CurrentSessionViewModel.IsTreeNodeExpanded = true;
-                            VisualizationContext.Instance.DatasetViewModel.IsTreeNodeExpanded = true;
-                            return;
-                        }
-                    }
-                }
-            }
-        }
-
-        private void OnVisualizationContextPropertyChanging(object sender, PropertyChangingEventArgs e)
-        {
-            if (e.PropertyName == nameof(VisualizationContext.VisualizationContainer))
-            {
-                // Unhook property changed events from old visualization container
-                if (VisualizationContext.Instance.VisualizationContainer != null)
-                {
-                    VisualizationContext.Instance.VisualizationContainer.PropertyChanged -= this.OnVisualizationContainerPropertyChanged;
-                }
-
-                this.RaisePropertyChanging(nameof(this.VisualizationContainer));
-            }
-            else if (e.PropertyName == nameof(VisualizationContext.DatasetViewModel))
-            {
-                // Unhook property changed events from old dataset view model
-                if (VisualizationContext.Instance.DatasetViewModel != null)
-                {
-                    VisualizationContext.Instance.DatasetViewModel.PropertyChanged -= this.OnDatasetViewModelPropertyChanged;
-                }
-
-                this.RaisePropertyChanged(nameof(this.TitleText));
-            }
-        }
-
-        private void OnVisualizationContextPropertyChanged(object sender, PropertyChangedEventArgs e)
-        {
-            if (e.PropertyName == nameof(VisualizationContext.VisualizationContainer))
-            {
-                // Hook property changed events to new visualization container
-                if (VisualizationContext.Instance.VisualizationContainer != null)
-                {
-                    VisualizationContext.Instance.VisualizationContainer.PropertyChanged += this.OnVisualizationContainerPropertyChanged;
-
-                    // Update the window title to reflect any change in the snap-to stream
-                    this.RaisePropertyChanged(nameof(this.TitleText));
-                }
-
-                this.RaisePropertyChanged(nameof(this.VisualizationContainer));
-            }
-            else if (e.PropertyName == nameof(VisualizationContext.DatasetViewModel))
-            {
-                // Hook property changed events to new dataset view model
-                if (VisualizationContext.Instance.DatasetViewModel != null)
-                {
-                    VisualizationContext.Instance.DatasetViewModel.PropertyChanged += this.OnDatasetViewModelPropertyChanged;
-                }
-
-                // Update the window title to reflect the new dataset
-                this.RaisePropertyChanged(nameof(this.TitleText));
-            }
-        }
-
-        private void OnNavigatorPropertyChanged(object sender, PropertyChangedEventArgs e)
-        {
-            if (e.PropertyName == nameof(Navigator.ShowAbsoluteTiming))
-            {
-                this.Settings.ShowAbsoluteTiming = this.VisualizationContainer.Navigator.ShowAbsoluteTiming;
-            }
-            else if (e.PropertyName == nameof(Navigator.ShowTimingRelativeToSelectionStart))
-            {
-                this.Settings.ShowTimingRelativeToSelectionStart = this.VisualizationContainer.Navigator.ShowTimingRelativeToSelectionStart;
-            }
-            else if (e.PropertyName == nameof(Navigator.ShowTimingRelativeToSessionStart))
-            {
-                this.Settings.ShowTimingRelativeToSessionStart = this.VisualizationContainer.Navigator.ShowTimingRelativeToSessionStart;
-            }
-        }
-
-        private void OnDatasetViewModelPropertyChanged(object sender, PropertyChangedEventArgs e)
-        {
-            if (e.PropertyName == nameof(DatasetViewModel.Name))
-            {
-                this.RaisePropertyChanged(nameof(this.TitleText));
-            }
-        }
-
-        private void OnVisualizationContainerPropertyChanged(object sender, PropertyChangedEventArgs e)
-        {
-            if (e.PropertyName == nameof(VisualizationContext.Instance.VisualizationContainer.SnapToVisualizationObject))
-            {
-                this.RaisePropertyChanged(nameof(this.TitleText));
-            }
-        }
-
-        private void EditSettings()
-        {
-            var psiStudioSettingsWindow = new PsiStudioSettingsWindow(Application.Current.MainWindow)
-            {
-                SettingsViewModel = new PsiStudioSettingsViewModel(this.Settings),
-            };
-
-            if (psiStudioSettingsWindow.ShowDialog() == true)
-            {
-                bool requiresRestart = psiStudioSettingsWindow.SettingsViewModel.UpdateSettings(this.Settings);
-                this.VisualizationContainer.Navigator.ShowAbsoluteTiming = this.Settings.ShowAbsoluteTiming;
-                this.VisualizationContainer.Navigator.ShowTimingRelativeToSelectionStart = this.Settings.ShowTimingRelativeToSelectionStart;
-                this.VisualizationContainer.Navigator.ShowTimingRelativeToSessionStart = this.Settings.ShowTimingRelativeToSessionStart;
-                this.Settings.Save();
-
-                if (requiresRestart)
-                {
-                    new MessageBoxWindow(
-                        Application.Current.MainWindow,
-                        "Information",
-                        "Some of the changes you have made to the settings will only take effect on the next start of Platform for Situated Intelligence Studio.",
-                        "OK",
-                        null)
-                        .ShowDialog();
-                }
-            }
-        }
-
-<<<<<<< HEAD
-        private void PipelinePluginsWindow()
-        {
-            var psiStudioPipelinePluginsWindow = new PiplinePluginsWindow(Application.Current.MainWindow, this.Settings.AdditionalPlugins);
-
-            if (psiStudioPipelinePluginsWindow.ShowDialog() == true)
-            {
-                this.psiStudioPipelinePluginInstance = psiStudioPipelinePluginsWindow.PsiStudioPipeline;
-                if (this.psiStudioPipelinePluginInstance == null)
-                {
-                    return;
-                }
-
-                // Add the selected plugin to the list.
-                if (!this.Settings.AdditionalPlugins.Contains(psiStudioPipelinePluginsWindow.PipelinePluginPath))
-                {
-                    this.Settings.AdditionalPlugins.Add(psiStudioPipelinePluginsWindow.PipelinePluginPath);
-                }
-
-                // **** LAYOUT ****
-                // Checking if there is an existing layout to activate.
-                if (this.userConsentObtained.ContainsKey(this.psiStudioPipelinePluginInstance.Name) == false)
-                {
-                    // Checking if the assembly have a default layout.
-                    string layoutStream = this.psiStudioPipelinePluginInstance.GetLayout();
-                    if (layoutStream != null)
-                    {
-                        // Attempt to open the layout. User consent may be needed for layouts containing scripts.
-                        this.userConsentObtained.TryGetValue(this.psiStudioPipelinePluginInstance.Name, out bool userConsent);
-                        bool success = VisualizationContext.Instance.CreateLayout(layoutStream, this.psiStudioPipelinePluginInstance.Name, ref userConsent);
-                        if (!success)
-                        {
-                            // If the load failed, load the default layout instead.  This method
-                            // may have been initially called by the SelectedItemChanged handler
-                            // from the Layouts combobox, and it's bound to CurrentLayout, so
-                            // we need to asynchronously dispatch a message to change its value
-                            // back rather than set it directly here.
-                            Application.Current?.Dispatcher.InvokeAsync(() => this.CurrentLayout = this.AvailableLayouts[0]);
-                        }
-                        else
-                        {
-                            // Generate the layout
-                            this.userConsentObtained[this.psiStudioPipelinePluginInstance.Name] = userConsent;
-                            var layout = new LayoutInfo(this.psiStudioPipelinePluginInstance.Name, Path.Combine(PsiStudioLayoutsPath, this.psiStudioPipelinePluginInstance.Name + ".plo"));
-
-                            // Add it to the list of available layouts
-                            this.RaisePropertyChanging(nameof(this.AvailableLayouts));
-                            this.AvailableLayouts.Add(layout);
-                            this.RaisePropertyChanged(nameof(this.AvailableLayouts));
-
-                            // Set as most recently current layout.
-                            this.CurrentLayout = layout;
-                        }
-                    }
-                }
-                else
-                {
-                    Application.Current?.Dispatcher.InvokeAsync(() => this.CurrentLayout = this.AvailableLayouts[this.availableLayouts.FindLastIndex(x => x.Name == this.psiStudioPipelinePluginInstance.Name)]);
-                }
-
-                // **** ANNOTATION ****
-                // Checking if the assembly have a default annotation.
-                string annotationStream = this.psiStudioPipelinePluginInstance.GetAnnotation();
-                if (annotationStream != null)
-                {
-                    // Checking if there is an existing annotation.
-                    if (this.annotationSchemas.Exists(x => x.Name == this.psiStudioPipelinePluginInstance.Name) == false)
-                    {
-                        AnnotationSchema annotationSchema = AnnotationSchema.LoadFromStream(annotationStream);
-                        if (annotationSchema != null)
-                        {
-                            this.annotationSchemas.Add(annotationSchema);
-                        }
-                    }
-                }
-            }
-        }
-
-        private void EditPipelinePluginSettings()
-        {
-            if (this.psiStudioPipelinePluginInstance != null)
-            {
-                this.psiStudioPipelinePluginInstance.ShowWindow();
-            }
-=======
-        private void Help()
-        {
-            var helpWindow = new HelpWindow(Application.Current.MainWindow);
-
-            helpWindow.ShowDialog();
->>>>>>> a6709c71
-        }
-
-        private void ViewAdditionalAssemblyLoadErrorLog()
-        {
-            string logFilePath = Path.Combine(PsiStudioLogsPath, "VisualizersLog.txt");
-            if (File.Exists(logFilePath))
-            {
-                Process.Start("notepad.exe", logFilePath);
-            }
-        }
-    }
-}
+﻿// Copyright (c) Microsoft Corporation. All rights reserved.
+// Licensed under the MIT license.
+
+namespace Microsoft.Psi.PsiStudio
+{
+    using System;
+    using System.Collections.Generic;
+    using System.Collections.ObjectModel;
+    using System.ComponentModel;
+    using System.Diagnostics;
+    using System.IO;
+    using System.Linq;
+    using System.Reflection;
+    using System.Runtime.Serialization;
+    using System.Text;
+    using System.Threading;
+    using System.Threading.Tasks;
+    using System.Windows;
+    using GalaSoft.MvvmLight.CommandWpf;
+    using Microsoft.CodeAnalysis.CSharp.Syntax;
+    using Microsoft.Psi.Data;
+    using Microsoft.Psi.Data.Annotations;
+    using Microsoft.Psi.PsiStudio.Windows;
+    using Microsoft.Psi.Visualization;
+    using Microsoft.Psi.Visualization.Data;
+    using Microsoft.Psi.Visualization.Navigation;
+    using Microsoft.Psi.Visualization.ViewModels;
+    using Microsoft.Psi.Visualization.VisualizationObjects;
+    using Microsoft.Psi.Visualization.VisualizationPanels;
+    using Microsoft.Psi.Visualization.Windows;
+    using Microsoft.Win32;
+
+    /// <summary>
+    /// Represents the view model for the main window of the psi studio application.
+    /// </summary>
+    public class MainWindowViewModel : ObservableObject
+    {
+        /// <summary>
+        /// The path to the settings directiory.
+        /// </summary>
+        private static readonly string PsiStudioSettingsPath = Path.Combine(
+            Environment.GetFolderPath(Environment.SpecialFolder.MyDocuments),
+            ApplicationName,
+            "Settings",
+            Environment.MachineName);
+
+        /// <summary>
+        /// The path to the logs directiory.
+        /// </summary>
+        private static readonly string PsiStudioLogsPath = Path.Combine(
+            Environment.GetFolderPath(Environment.SpecialFolder.MyDocuments),
+            ApplicationName,
+            "Logs",
+            Environment.MachineName);
+
+        /// <summary>
+        /// The path to the layouts directory.
+        /// </summary>
+        private static readonly string PsiStudioLayoutsPath = Path.Combine(
+            Environment.GetFolderPath(Environment.SpecialFolder.MyDocuments),
+            ApplicationName,
+            "Layouts");
+
+        /// <summary>
+        /// The path to the annotations schemas directory.
+        /// </summary>
+        private static readonly string PsiStudioAnnotationSchemasPath = Path.Combine(
+            Environment.GetFolderPath(Environment.SpecialFolder.MyDocuments),
+            ApplicationName,
+            "AnnotationSchemas");
+
+        /// <summary>
+        /// The path to the batch processing task configurations directory.
+        /// </summary>
+        private static readonly string PsiStudioBatchProcessingTaskConfigurationsPath = Path.Combine(
+            Environment.GetFolderPath(Environment.SpecialFolder.MyDocuments),
+            ApplicationName,
+            "BatchProcessingTaskConfigurations");
+
+        private readonly TimeSpan nudgeTimeSpan = TimeSpan.FromSeconds(1 / 30.0);
+        private readonly TimeSpan jumpTimeSpan = TimeSpan.FromSeconds(1 / 6.0);
+        private readonly string newLayoutName = "<New>";
+        private readonly Dictionary<string, bool> userConsentObtained = new ();
+        private List<LayoutInfo> availableLayouts = new ();
+        private List<AnnotationSchema> annotationSchemas;
+        private LayoutInfo currentLayout = null;
+        private bool currentLayoutUpdating = false;
+        private PsiStudioPipelineAssemblyHandler psiStudioPipelinePluginInstance = null;
+
+        /// <summary>
+        /// The currently selected node in the Datasets tree view.
+        /// </summary>
+        private object selectedDatasetObject;
+
+        /// <summary>
+        /// The currently selected node in the Visualizations tree view.
+        /// </summary>
+        private object selectedVisualization;
+
+        /// <summary>
+        /// Flag indicating if the visualizer map has initialized itself yet.
+        /// </summary>
+        private bool isInitialized = false;
+
+        /// <summary>
+        /// The object whose properties are currently being displayed in the Properties view.
+        /// This is always either the selectedDatasetObject or the selectedVisualization.
+        /// </summary>
+        private object selectedPropertiesObject;
+
+        private RelayCommand playPauseFromCursorCommand;
+        private RelayCommand playPauseFromSelectionStartCommand;
+        private RelayCommand goToTimeCommand;
+        private RelayCommand toggleCursorFollowsMouseCommand;
+        private RelayCommand nudgeRightCommand;
+        private RelayCommand nudgeLeftCommand;
+        private RelayCommand jumpRightCommand;
+        private RelayCommand jumpLeftCommand;
+        private RelayCommand openStoreCommand;
+        private RelayCommand openDatasetCommand;
+        private RelayCommand<string> openRecentlyUsedDatasetCommand;
+        private RelayCommand<string> openRecentlyUsedStoreCommand;
+        private RelayCommand saveDatasetAsCommand;
+        private RelayCommand insertTimelinePanelCommand;
+        private RelayCommand insert1CellInstantPanelCommand;
+        private RelayCommand insert2CellInstantPanelCommand;
+        private RelayCommand insert3CellInstantPanelCommand;
+        private RelayCommand createAnnotationStreamCommand;
+        private RelayCommand zoomToSessionExtentsCommand;
+        private RelayCommand zoomToSelectionCommand;
+        private RelayCommand moveSelectionLeftCommand;
+        private RelayCommand moveSelectionRightCommand;
+        private RelayCommand moveSelectionToPreviousAnnotationCommand;
+        private RelayCommand moveSelectionToNextAnnotationCommand;
+        private RelayCommand clearSelectionCommand;
+        private RelayCommand moveToSelectionStartCommand;
+        private RelayCommand togglePlayRepeatCommand;
+        private RelayCommand moveToSelectionEndCommand;
+        private RelayCommand increasePlaySpeedCommand;
+        private RelayCommand decreasePlaySpeedCommand;
+        private RelayCommand toggleLiveModeCommand;
+        private RelayCommand saveLayoutCommand;
+        private RelayCommand saveLayoutAsCommand;
+        private RelayCommand clearLayoutCommand;
+        private RelayCommand deleteLayoutCommand;
+        private RelayCommand expandDatasetsTreeCommand;
+        private RelayCommand collapseDatasetsTreeCommand;
+        private RelayCommand expandVisualizationsTreeCommand;
+        private RelayCommand collapseVisualizationsTreeCommand;
+        private RelayCommand synchronizeTreesCommand;
+        private RelayCommand<RoutedPropertyChangedEventArgs<object>> selectedVisualizationChangedCommand;
+        private RelayCommand<RoutedPropertyChangedEventArgs<object>> selectedDatasetChangedCommand;
+        private RelayCommand<string> treeSelectedCommand;
+        private RelayCommand closedCommand;
+        private RelayCommand exitCommand;
+        private RelayCommand editSettingsCommand;
+        private RelayCommand pluginsWindowCommand;
+        private RelayCommand editPluginSettingsCommand;
+        private RelayCommand helpCommand;
+        private RelayCommand viewAdditionalAssemblyLoadErrorLogCommand;
+
+        /// <summary>
+        /// Initializes a new instance of the <see cref="MainWindowViewModel"/> class.
+        /// </summary>
+        public MainWindowViewModel()
+        {
+            // Create the settings path if it doesn't exist.
+            if (!Directory.Exists(PsiStudioSettingsPath))
+            {
+                Directory.CreateDirectory(PsiStudioSettingsPath);
+            }
+
+            if (!Directory.Exists(PsiStudioLogsPath))
+            {
+                Directory.CreateDirectory(PsiStudioLogsPath);
+            }
+
+            // Load the settings
+            this.Settings = PsiStudioSettings.Load(Path.Combine(PsiStudioSettingsPath, "PsiStudioSettings.xml"));
+
+            // Wait until the main window is visible before initializing the visualizer
+            // map as we may need to display some message boxes during this process.
+            Application.Current.MainWindow.ContentRendered += this.OnMainWindowContentRendered;
+
+            // Listen for property change events from the visualization context (specifically when the visualization container changes)
+            VisualizationContext.Instance.PropertyChanging += this.OnVisualizationContextPropertyChanging;
+            VisualizationContext.Instance.PropertyChanged += this.OnVisualizationContextPropertyChanged;
+
+            // Listen for events that occur when some part of a visualization object requests to have its properties displayed in the property browser.
+            VisualizationContext.Instance.RequestDisplayObjectProperties += (sender, e) => this.SelectedPropertiesObject = e.Object;
+
+            // Listen for events that occur when a store/stream becomes dirty or clean
+            DataManager.Instance.DataStoreStatusChanged += this.DataStoreStatusChanged;
+
+            // Load the available layouts
+            this.UpdateLayoutList();
+
+            // Listen for navigator property changes to capture in settings
+            this.VisualizationContainer.Navigator.PropertyChanged += this.OnNavigatorPropertyChanged;
+        }
+
+        /// <summary>
+        /// Gets the name of this application for use when constructing paths etc.
+        /// </summary>
+        public static string ApplicationName => "PsiStudio";
+
+        /// <summary>
+        /// Gets the application settings.
+        /// </summary>
+        public PsiStudioSettings Settings { get; }
+
+        /// <summary>
+        /// Gets the visualization container.
+        /// </summary>
+        public VisualizationContainer VisualizationContainer => VisualizationContext.Instance.VisualizationContainer;
+
+        /// <summary>
+        /// Gets the collection of dataset view models.
+        /// </summary>
+        public ObservableCollection<DatasetViewModel> DatasetViewModels => VisualizationContext.Instance.DatasetViewModels;
+
+        /// <summary>
+        /// Gets or sets the current object shown in the properties window.
+        /// </summary>
+        public object SelectedPropertiesObject
+        {
+            get => this.selectedPropertiesObject;
+            set => this.Set(nameof(this.SelectedPropertiesObject), ref this.selectedPropertiesObject, value);
+        }
+
+        /// <summary>
+        /// Gets the text to display in the application's titlebar.
+        /// </summary>
+        public string TitleText
+        {
+            get
+            {
+                var text = new StringBuilder("Platform for Situated Intelligence Studio");
+                if (VisualizationContext.Instance.DatasetViewModel != null)
+                {
+                    text.Append(" - ");
+                    text.Append(VisualizationContext.Instance.DatasetViewModel.Name);
+
+                    if (VisualizationContext.Instance.VisualizationContainer.SnapToVisualizationObject != null)
+                    {
+                        text.Append(" [cursor snaps to ");
+                        text.Append(VisualizationContext.Instance.VisualizationContainer.SnapToVisualizationObject.Name);
+                        text.Append(" stream]");
+                    }
+                }
+
+                return text.ToString();
+            }
+        }
+
+        /// <summary>
+        /// Gets the play/pause from cursor command.
+        /// </summary>
+        [Browsable(false)]
+        [IgnoreDataMember]
+        public RelayCommand PlayPauseFromCursorCommand
+            => this.playPauseFromCursorCommand ??= new RelayCommand(
+                () => VisualizationContext.Instance.PlayOrPause(false),
+                () => this.VisualizationContainer.Navigator.CursorMode != CursorMode.Live);
+
+        /// <summary>
+        /// Gets the play/pause from selection start command.
+        /// </summary>
+        [Browsable(false)]
+        [IgnoreDataMember]
+        public RelayCommand PlayPauseFromSelectionStartCommand
+            => this.playPauseFromSelectionStartCommand ??= new RelayCommand(
+                async () =>
+                {
+                    if (this.psiStudioPipelinePluginInstance != null)
+                    {
+                        if (this.psiStudioPipelinePluginInstance.IsRunning)
+                        {
+                            this.psiStudioPipelinePluginInstance.StopPipeline();
+                            VisualizationContext.Instance.PlayOrPause(true);
+                            VisualizationContext.Instance.ToggleLiveMode();
+                        }
+                        else
+                        {
+                            this.psiStudioPipelinePluginInstance.RunPipeline();
+                            Thread.Sleep(1000); // TODO: really better, should be triggered when all stores in the pipeline are initialised.
+                            await VisualizationContext.Instance.OpenDatasetOrStoreAsync(this.psiStudioPipelinePluginInstance.GetDatasetPath(), false, false);
+                            this.Settings.AddMostRecentlyUsedDatasetFilename(this.psiStudioPipelinePluginInstance.GetDatasetPath());
+                        }
+                    }
+                    else
+                    {
+                        VisualizationContext.Instance.PlayOrPause(true);
+                    }
+                },
+                () => this.VisualizationContainer.Navigator.CursorMode != CursorMode.Live || this.psiStudioPipelinePluginInstance.IsRunning);
+
+        /// <summary>
+        /// Gets the go-to-time command.
+        /// </summary>
+        [Browsable(false)]
+        [IgnoreDataMember]
+        public RelayCommand GoToTimeCommand
+            => this.goToTimeCommand ??= new RelayCommand(() => VisualizationContext.Instance.VisualizationContainer.GoToTime());
+
+        /// <summary>
+        /// Gets the toggle cursor follows mouse command.
+        /// </summary>
+        [Browsable(false)]
+        [IgnoreDataMember]
+        public RelayCommand ToggleCursorFollowsMouseCommand
+            => this.toggleCursorFollowsMouseCommand ??= new RelayCommand(
+                () => this.VisualizationContainer.Navigator.CursorFollowsMouse = !this.VisualizationContainer.Navigator.CursorFollowsMouse);
+
+        /// <summary>
+        /// Gets the nudge cursor right command.
+        /// </summary>
+        [Browsable(false)]
+        [IgnoreDataMember]
+        public RelayCommand NudgeRightCommand
+            => this.nudgeRightCommand ??= new RelayCommand(
+                () => this.MoveCursorBy(this.nudgeTimeSpan, NearestType.Next),
+                () => VisualizationContext.Instance.IsDatasetLoaded() && this.VisualizationContainer.Navigator.CursorMode != CursorMode.Live);
+
+        /// <summary>
+        /// Gets the nudge cursor left command.
+        /// </summary>
+        [Browsable(false)]
+        [IgnoreDataMember]
+        public RelayCommand NudgeLeftCommand
+            => this.nudgeLeftCommand ??= new RelayCommand(
+                () => this.MoveCursorBy(-this.nudgeTimeSpan, NearestType.Previous),
+                () => VisualizationContext.Instance.IsDatasetLoaded() && this.VisualizationContainer.Navigator.CursorMode != CursorMode.Live);
+
+        /// <summary>
+        /// Gets the jump cursor right command.
+        /// </summary>
+        [Browsable(false)]
+        [IgnoreDataMember]
+        public RelayCommand JumpRightCommand
+            => this.jumpRightCommand ??= new RelayCommand(
+                () => this.MoveCursorBy(this.jumpTimeSpan, NearestType.Next),
+                () => VisualizationContext.Instance.IsDatasetLoaded() && this.VisualizationContainer.Navigator.CursorMode != CursorMode.Live);
+
+        /// <summary>
+        /// Gets the jump cursor left command.
+        /// </summary>
+        [Browsable(false)]
+        [IgnoreDataMember]
+        public RelayCommand JumpLeftCommand
+            => this.jumpLeftCommand ??= new RelayCommand(
+                () => this.MoveCursorBy(-this.jumpTimeSpan, NearestType.Previous),
+                () => VisualizationContext.Instance.IsDatasetLoaded() && this.VisualizationContainer.Navigator.CursorMode != CursorMode.Live);
+
+        /// <summary>
+        /// Gets the open store command.
+        /// </summary>
+        [Browsable(false)]
+        [IgnoreDataMember]
+        public RelayCommand OpenStoreCommand
+            => this.openStoreCommand ??= new RelayCommand(
+                async () =>
+                {
+                    var formats = VisualizationContext.Instance.PluginMap.GetStreamReaderExtensions();
+                    var openFileDialog = new OpenFileDialog
+                    {
+                        DefaultExt = ".psi",
+                        Filter = string.Join("|", formats.Select(f => $"{f.Name}|*{f.Extensions}")),
+                    };
+
+                    bool? result = openFileDialog.ShowDialog(Application.Current.MainWindow);
+                    if (result == true)
+                    {
+                        string filename = openFileDialog.FileName;
+                        await VisualizationContext.Instance.OpenDatasetOrStoreAsync(filename, true, this.Settings.AutoSaveDatasets);
+                        this.Settings.AddMostRecentlyUsedStoreFilename(filename);
+                        this.Settings.Save();
+                    }
+                });
+
+        /// <summary>
+        /// Gets the open dataset command.
+        /// </summary>
+        [Browsable(false)]
+        [IgnoreDataMember]
+        public RelayCommand OpenDatasetCommand
+            => this.openDatasetCommand ??= new RelayCommand(
+                async () =>
+                {
+                    var openFileDialog = new OpenFileDialog
+                    {
+                        DefaultExt = ".pds",
+                        Filter = "Psi Dataset (.pds)|*.pds",
+                    };
+
+                    bool? result = openFileDialog.ShowDialog(Application.Current.MainWindow);
+                    if (result == true)
+                    {
+                        string filename = openFileDialog.FileName;
+                        await VisualizationContext.Instance.OpenDatasetOrStoreAsync(filename, true, this.Settings.AutoSaveDatasets);
+                        this.Settings.AddMostRecentlyUsedDatasetFilename(filename);
+                        this.Settings.Save();
+                    }
+                });
+
+        /// <summary>
+        /// Gets the open recently used dataset command.
+        /// </summary>
+        [Browsable(false)]
+        [IgnoreDataMember]
+        public RelayCommand<string> OpenRecentlyUsedDatasetCommand
+            => this.openRecentlyUsedDatasetCommand ??= new RelayCommand<string>(
+                async (filename) =>
+                {
+                    try
+                    {
+                        await VisualizationContext.Instance.OpenDatasetOrStoreAsync(filename, true, this.Settings.AutoSaveDatasets);
+                        this.Settings.AddMostRecentlyUsedDatasetFilename(filename);
+                    }
+                    catch (Exception ex)
+                    {
+                        new MessageBoxWindow(Application.Current.MainWindow, "Error Opening Dataset", ex.Message, "Close", null).ShowDialog();
+
+                        // Remove dataset from most recently used list if it failed to open
+                        this.Settings.MostRecentlyUsedDatasetFilenames.Remove(filename);
+                    }
+
+                    // Save any changes to the most recently used dataset list
+                    this.Settings.Save();
+                });
+
+        /// <summary>
+        /// Gets the open recently used store command.
+        /// </summary>
+        [Browsable(false)]
+        [IgnoreDataMember]
+        public RelayCommand<string> OpenRecentlyUsedStoreCommand
+            => this.openRecentlyUsedStoreCommand ??= new RelayCommand<string>(
+                async (filename) =>
+                {
+                    try
+                    {
+                        await VisualizationContext.Instance.OpenDatasetOrStoreAsync(filename, true, this.Settings.AutoSaveDatasets);
+                        this.Settings.AddMostRecentlyUsedStoreFilename(filename);
+                    }
+                    catch (Exception ex)
+                    {
+                        new MessageBoxWindow(Application.Current.MainWindow, "Error Opening Store", ex.Message, "Close", null).ShowDialog();
+
+                        // Remove store from most recently used list if it failed to open
+                        this.Settings.MostRecentlyUsedStoreFilenames.Remove(filename);
+                    }
+
+                    // Save any changes to the most recently used store list
+                    this.Settings.Save();
+                });
+
+        /// <summary>
+        /// Gets the save dataset command.
+        /// </summary>
+        [Browsable(false)]
+        [IgnoreDataMember]
+        public RelayCommand SaveDatasetAsCommand
+            => this.saveDatasetAsCommand ??= new RelayCommand(
+                async () =>
+                {
+                    var saveFileDialog = new SaveFileDialog
+                    {
+                        DefaultExt = ".pds",
+                        Filter = "Psi Dataset (.pds)|*.pds",
+                    };
+
+                    bool? result = saveFileDialog.ShowDialog(Application.Current.MainWindow);
+                    if (result == true)
+                    {
+                        string filename = saveFileDialog.FileName;
+
+                        // this should be a relatively quick operation so no need to show progress
+                        await VisualizationContext.Instance.DatasetViewModel.SaveAsAsync(filename);
+                        this.Settings.AddMostRecentlyUsedDatasetFilename(filename);
+                        this.Settings.Save();
+                    }
+                });
+
+        /// <summary>
+        /// Gets the insert timeline panel command.
+        /// </summary>
+        [Browsable(false)]
+        [IgnoreDataMember]
+        public RelayCommand InsertTimelinePanelCommand
+            => this.insertTimelinePanelCommand ??= new RelayCommand(
+                () => VisualizationContext.Instance.VisualizationContainer.AddPanel(new TimelineVisualizationPanel()));
+
+        /// <summary>
+        /// Gets the insert 1 cell instant panel command.
+        /// </summary>
+        [Browsable(false)]
+        [IgnoreDataMember]
+        public RelayCommand Insert1CellInstantPanelCommand
+            => this.insert1CellInstantPanelCommand ??= new RelayCommand(
+                () => VisualizationContext.Instance.VisualizationContainer.AddPanel(new InstantVisualizationContainer(1)));
+
+        /// <summary>
+        /// Gets the insert 2 cell instant panel command.
+        /// </summary>
+        [Browsable(false)]
+        [IgnoreDataMember]
+        public RelayCommand Insert2CellInstantPanelCommand
+            => this.insert2CellInstantPanelCommand ??= new RelayCommand(
+                () => VisualizationContext.Instance.VisualizationContainer.AddPanel(new InstantVisualizationContainer(2)));
+
+        /// <summary>
+        /// Gets the insert 3 cell instant panel command.
+        /// </summary>
+        [Browsable(false)]
+        [IgnoreDataMember]
+        public RelayCommand Insert3CellInstantPanelCommand
+            => this.insert3CellInstantPanelCommand ??= new RelayCommand(
+                () => VisualizationContext.Instance.VisualizationContainer.AddPanel(new InstantVisualizationContainer(3)));
+
+        /// <summary>
+        /// Gets the zoom to session extents command.
+        /// </summary>
+        [Browsable(false)]
+        [IgnoreDataMember]
+        public RelayCommand ZoomToSessionExtentsCommand
+            => this.zoomToSessionExtentsCommand ??= new RelayCommand(
+                () => this.VisualizationContainer.Navigator.ZoomToDataRange(),
+                () => VisualizationContext.Instance.IsDatasetLoaded() && this.VisualizationContainer.Navigator.CursorMode != CursorMode.Live);
+
+        /// <summary>
+        /// Gets the zoom to selection command.
+        /// </summary>
+        [Browsable(false)]
+        [IgnoreDataMember]
+        public RelayCommand ZoomToSelectionCommand
+            => this.zoomToSelectionCommand ??= new RelayCommand(
+                () => this.VisualizationContainer.Navigator.ZoomToSelection(),
+                () => this.VisualizationContainer.Navigator.CanZoomToSelection());
+
+        /// <summary>
+        /// Gets the move selection left command.
+        /// </summary>
+        [Browsable(false)]
+        [IgnoreDataMember]
+        public RelayCommand MoveSelectionLeftCommand
+            => this.moveSelectionLeftCommand ??= new RelayCommand(
+                () => this.VisualizationContainer.Navigator.MoveSelectionLeft(),
+                () => this.VisualizationContainer.Navigator.CanMoveSelectionLeft());
+
+        /// <summary>
+        /// Gets the move selection right command.
+        /// </summary>
+        [Browsable(false)]
+        [IgnoreDataMember]
+        public RelayCommand MoveSelectionRightCommand
+            => this.moveSelectionRightCommand ??= new RelayCommand(
+                () => this.VisualizationContainer.Navigator.MoveSelectionRight(),
+                () => this.VisualizationContainer.Navigator.CanMoveSelectionRight());
+
+        /// <summary>
+        /// Gets the move selection to previous annotation command.
+        /// </summary>
+        [Browsable(false)]
+        [IgnoreDataMember]
+        public RelayCommand MoveSelectionToPreviousAnnotationCommand
+            => this.moveSelectionToPreviousAnnotationCommand ??= new RelayCommand(
+                () => this.VisualizationContainer.Navigator.MoveSelectionToPreviousAnnotation(),
+                () => this.VisualizationContainer.Navigator.CanMoveSelectionToPreviousAnnotation());
+
+        /// <summary>
+        /// Gets the move selection to next annotation command.
+        /// </summary>
+        [Browsable(false)]
+        [IgnoreDataMember]
+        public RelayCommand MoveSelectionToNextAnnotationCommand
+            => this.moveSelectionToNextAnnotationCommand ??= new RelayCommand(
+                () => this.VisualizationContainer.Navigator.MoveSelectionToNextAnnotation(),
+                () => this.VisualizationContainer.Navigator.CanMoveSelectionToNextAnnotation());
+
+        /// <summary>
+        /// Gets the clear selection command.
+        /// </summary>
+        [Browsable(false)]
+        [IgnoreDataMember]
+        public RelayCommand ClearSelectionCommand
+            => this.clearSelectionCommand ??= new RelayCommand(
+                () => this.VisualizationContainer.Navigator.ClearSelection(),
+                () => this.VisualizationContainer.Navigator.CanClearSelection());
+
+        /// <summary>
+        /// Gets the command to move the cursor to the selection start.
+        /// </summary>
+        [Browsable(false)]
+        [IgnoreDataMember]
+        public RelayCommand MoveCursorToSelectionStartCommand
+            => this.moveToSelectionStartCommand ??= new RelayCommand(
+                () => this.VisualizationContainer.Navigator.MoveCursorToSelectionStart(),
+                () => this.VisualizationContainer.Navigator.CanMoveCursorToSelectionStart());
+
+        /// <summary>
+        /// Gets the toggle play repeat command.
+        /// </summary>
+        [Browsable(false)]
+        [IgnoreDataMember]
+        public RelayCommand TogglePlayRepeatCommand
+            => this.togglePlayRepeatCommand ??= new RelayCommand(
+                () => this.VisualizationContainer.Navigator.RepeatPlayback = !this.VisualizationContainer.Navigator.RepeatPlayback,
+                () => VisualizationContext.Instance.IsDatasetLoaded());
+
+        /// <summary>
+        /// Gets the command to move the cursor to the selection end.
+        /// </summary>
+        [Browsable(false)]
+        [IgnoreDataMember]
+        public RelayCommand MoveCursorToSelectionEndCommand
+            => this.moveToSelectionEndCommand ??= new RelayCommand(
+                () => this.VisualizationContainer.Navigator.MoveCursorToSelectionEnd(),
+                () => this.VisualizationContainer.Navigator.CanMoveCursorToSelectionEnd());
+
+        /// <summary>
+        /// Gets the increase play speed command.
+        /// </summary>
+        [Browsable(false)]
+        [IgnoreDataMember]
+        public RelayCommand IncreasePlaySpeedCommand
+            => this.increasePlaySpeedCommand ??= new RelayCommand(
+                () => this.VisualizationContainer.Navigator.PlaySpeed *= 2,
+                () => VisualizationContext.Instance.IsDatasetLoaded() && this.VisualizationContainer.Navigator.CursorMode != CursorMode.Live);
+
+        /// <summary>
+        /// Gets the decrease play speed command.
+        /// </summary>
+        [Browsable(false)]
+        [IgnoreDataMember]
+        public RelayCommand DecreasePlaySpeedCommand
+            => this.decreasePlaySpeedCommand ??= new RelayCommand(
+                () => this.VisualizationContainer.Navigator.PlaySpeed /= 2,
+                () => VisualizationContext.Instance.IsDatasetLoaded() && this.VisualizationContainer.Navigator.CursorMode != CursorMode.Live);
+
+        /// <summary>
+        /// Gets the toggle live mode command.
+        /// </summary>
+        [Browsable(false)]
+        [IgnoreDataMember]
+        public RelayCommand ToggleLiveModeCommand
+            => this.toggleLiveModeCommand ??= new RelayCommand(
+                () => VisualizationContext.Instance.ToggleLiveMode(),
+                () => VisualizationContext.Instance.IsDatasetLoaded() && VisualizationContext.Instance.DatasetViewModel.CurrentSessionViewModel?.ContainsLivePartitions == true);
+
+        /// <summary>
+        /// Gets the save layout command.
+        /// </summary>
+        [Browsable(false)]
+        [IgnoreDataMember]
+        public RelayCommand SaveLayoutCommand
+            => this.saveLayoutCommand ??= new RelayCommand(this.SaveLayout);
+
+        /// <summary>
+        /// Gets the save layout command.
+        /// </summary>
+        [Browsable(false)]
+        [IgnoreDataMember]
+        public RelayCommand SaveLayoutAsCommand
+            => this.saveLayoutAsCommand ??= new RelayCommand(this.SaveLayoutAs);
+
+        /// <summary>
+        /// Gets the clear layout command.
+        /// </summary>
+        [Browsable(false)]
+        [IgnoreDataMember]
+        public RelayCommand ClearLayoutCommand
+            => this.clearLayoutCommand ??= new RelayCommand(this.ClearLayout);
+
+        /// <summary>
+        /// Gets the delete layout command.
+        /// </summary>
+        [Browsable(false)]
+        [IgnoreDataMember]
+        public RelayCommand DeleteLayoutCommand
+            => this.deleteLayoutCommand ??= new RelayCommand(this.DeleteLayout, () => this.CurrentLayout != this.AvailableLayouts[0]);
+
+        /// <summary>
+        /// Gets the expand all command.
+        /// </summary>
+        [Browsable(false)]
+        [IgnoreDataMember]
+        public RelayCommand ExpandDatasetsTreeCommand
+            => this.expandDatasetsTreeCommand ??= new RelayCommand(this.ExpandDatasetsTree);
+
+        /// <summary>
+        /// Gets the collapse all command.
+        /// </summary>
+        [Browsable(false)]
+        [IgnoreDataMember]
+        public RelayCommand CollapseDatasetsTreeCommand
+            => this.collapseDatasetsTreeCommand ??= new RelayCommand(this.CollapseDatasetsTree);
+
+        /// <summary>
+        /// Gets the expand visualizations tree command.
+        /// </summary>
+        [Browsable(false)]
+        [IgnoreDataMember]
+        public RelayCommand ExpandVisualizationsTreeCommand
+            => this.expandVisualizationsTreeCommand ??= new RelayCommand(this.ExpandVisualizationsTree);
+
+        /// <summary>
+        /// Gets the collapse visualizations tree command.
+        /// </summary>
+        [Browsable(false)]
+        [IgnoreDataMember]
+        public RelayCommand CollapseVisualizationsTreeCommand
+            => this.collapseVisualizationsTreeCommand ??= new RelayCommand(this.CollapseVisualizationsTree);
+
+        /// <summary>
+        /// Gets the synchronize trees command.
+        /// </summary>
+        [Browsable(false)]
+        [IgnoreDataMember]
+        public RelayCommand SynchronizeTreesCommand
+            => this.synchronizeTreesCommand ??= new RelayCommand(this.SynchronizeDatasetsTreeToVisualizationsTree);
+
+        /// <summary>
+        /// Gets the selected visualization changed command.
+        /// </summary>
+        [Browsable(false)]
+        [IgnoreDataMember]
+        public RelayCommand<RoutedPropertyChangedEventArgs<object>> SelectedVisualizationChangedCommand
+            => this.selectedVisualizationChangedCommand ??= new RelayCommand<RoutedPropertyChangedEventArgs<object>>(
+                e =>
+                {
+                    if (e.NewValue is VisualizationPanel visualizationPanel)
+                    {
+                        this.VisualizationContainer.CurrentPanel = visualizationPanel;
+                    }
+                    else if (e.NewValue is VisualizationObject visualizationObject)
+                    {
+                        this.VisualizationContainer.CurrentPanel = visualizationObject.Panel;
+                        visualizationObject.Panel.CurrentVisualizationObject = visualizationObject;
+                    }
+
+                    this.selectedVisualization = e.NewValue;
+                    this.SelectedPropertiesObject = e.NewValue;
+                    e.Handled = true;
+                });
+
+        /// <summary>
+        /// Gets the selected dataset changed command.
+        /// </summary>
+        [Browsable(false)]
+        [IgnoreDataMember]
+        public RelayCommand<RoutedPropertyChangedEventArgs<object>> SelectedDatasetChangedCommand
+            => this.selectedDatasetChangedCommand ??= new RelayCommand<RoutedPropertyChangedEventArgs<object>>(
+                e =>
+                {
+                    this.selectedDatasetObject = e.NewValue;
+                    this.SelectedPropertiesObject = e.NewValue;
+                    e.Handled = true;
+                });
+
+        /// <summary>
+        /// Gets the command that executes after the user clicks on either the datasets or the visualizations tree views.
+        /// </summary>
+        [Browsable(false)]
+        [IgnoreDataMember]
+        public RelayCommand<string> TreeSelectedCommand
+            => this.treeSelectedCommand ??= new RelayCommand<string>(
+                e =>
+                {
+                    // Update the properties view to show the properties
+                    // of the selected item in the appropriate tree view
+                    if (e == "VisualizationTreeView")
+                    {
+                        this.SelectedPropertiesObject = this.selectedVisualization;
+                    }
+                    else
+                    {
+                        this.SelectedPropertiesObject = this.selectedDatasetObject;
+                    }
+                });
+
+        /// <summary>
+        /// Gets the closed command.
+        /// </summary>
+        [Browsable(false)]
+        [IgnoreDataMember]
+        public RelayCommand ClosedCommand
+            => this.closedCommand ??= new RelayCommand(
+                () =>
+                {
+                    // Explicitly dispose the VisualizationContext to clean up resources before closing
+                    VisualizationContext.Instance?.Dispose();
+
+                    // Explicitly dispose so that DataManager doesn't keep the app running for a while longer.
+                    DataManager.Instance?.Dispose();
+                });
+
+        /// <summary>
+        /// Gets the exit command.
+        /// </summary>
+        [Browsable(false)]
+        [IgnoreDataMember]
+        public RelayCommand ExitCommand
+            => this.exitCommand ??= new RelayCommand(Application.Current.Shutdown);
+
+        /// <summary>
+        /// Gets the create annotation stream command.
+        /// </summary>
+        [Browsable(false)]
+        [IgnoreDataMember]
+        public RelayCommand CreateAnnotationStreamCommand
+            => this.createAnnotationStreamCommand ??= new RelayCommand(this.CreateAnnotationStream);
+
+        /// <summary>
+        /// Gets the edit settings command.
+        /// </summary>
+        [Browsable(false)]
+        [IgnoreDataMember]
+        public RelayCommand EditSettingsCommand
+            => this.editSettingsCommand ??= new RelayCommand(this.EditSettings);
+
+        /// <summary>
+        /// Gets the edit pipeline command.
+        /// </summary>
+        [Browsable(false)]
+        [IgnoreDataMember]
+        public RelayCommand PluginsWindowCommand
+            => this.pluginsWindowCommand ??= new RelayCommand(() => this.PipelinePluginsWindow());
+
+        /// <summary>
+        /// Gets the edit pipeline command.
+        /// </summary>
+        [Browsable(false)]
+        [IgnoreDataMember]
+        public RelayCommand EditPluginSettingsCommand
+            => this.editPluginSettingsCommand ??= new RelayCommand(() => this.EditPipelinePluginSettings());
+
+        /// <summary>
+        /// Gets the help command.
+        /// </summary>
+        [Browsable(false)]
+        [IgnoreDataMember]
+        public RelayCommand HelpCommand
+            => this.helpCommand ??= new RelayCommand(this.Help);
+
+        /// <summary>
+        /// Gets the command for viewing the error log for additional assembly load.
+        /// </summary>
+        [Browsable(false)]
+        [IgnoreDataMember]
+        public RelayCommand ViewAdditionalAssemblyLoadErrorLogCommand
+            => this.viewAdditionalAssemblyLoadErrorLogCommand ??= new RelayCommand(
+                this.ViewAdditionalAssemblyLoadErrorLog,
+                () => File.Exists(Path.Combine(PsiStudioLogsPath, "VisualizersLog.txt")));
+
+        /// <summary>
+        /// Gets or sets the collection of available layouts.
+        /// </summary>
+        public List<LayoutInfo> AvailableLayouts
+        {
+            get
+            {
+                return this.availableLayouts;
+            }
+
+            set
+            {
+                this.RaisePropertyChanging(nameof(this.AvailableLayouts));
+                this.availableLayouts = value;
+                this.RaisePropertyChanged(nameof(this.AvailableLayouts));
+            }
+        }
+
+        /// <summary>
+        /// Gets or sets the current layout.
+        /// </summary>
+        /// <remarks>
+        /// Updates to CurrentLayout should be made via the SetCurrentLayout() method. The setter
+        /// of this property is only intended to be called in response to changes in the view.
+        /// </remarks>
+        public LayoutInfo CurrentLayout
+        {
+            get => this.currentLayout;
+            set
+            {
+                // Ignore re-entrant calls to set CurrentLayout which may occur if the list of
+                // available layouts is modified by UpdateLayoutList() due to a new layout being
+                // saved in the call to PromptSaveCurrentLayoutAndContinue() below.
+                if (this.currentLayoutUpdating)
+                {
+                    return;
+                }
+
+                this.currentLayoutUpdating = true;
+
+                // Do not update CurrentLayout if it is being set to null as this is a transitory
+                // state caused by AvailableLayouts being updated in UpdateLayoutList(). Because
+                // AvailableLayouts and CurrentLayout are bound to the ComboBox's ItemsSource and
+                // SelectedItem properties respectively, SelectedItem will be set to null when
+                // ItemsSource is updated and SelectedItem is no longer present in the new list.
+                // Typically this happens when the current layout is deleted. In this case, the
+                // view model will call SetCurrentLayout() to set CurrentLayout to the new value.
+                if (value != null)
+                {
+                    // Save the current layout if necessary before switching to the new one. If the user
+                    // cancels the save, reset the selected layout in the view to the current value.
+                    if (this.PromptSaveCurrentLayoutAndContinue())
+                    {
+                        this.SetCurrentLayout(value);
+                    }
+                    else
+                    {
+                        // If user cancelled the save, reset the selected layout in the view to the current value
+                        value = this.currentLayout;
+
+                        // Since we're may already be handling the SelectedItem change, we need to invoke this change
+                        // asynchronously as a separate operation to ensure that the UI is updated correctly.
+                        Application.Current?.Dispatcher.InvokeAsync(
+                            () =>
+                            {
+                                // In order to force the view to update the selected layout, we need to set it to null first
+                                this.currentLayout = null;
+                                this.RaisePropertyChanged(nameof(this.CurrentLayout));
+                                this.currentLayout = value;
+                                this.RaisePropertyChanged(nameof(this.CurrentLayout));
+                            });
+                    }
+                }
+
+                this.currentLayoutUpdating = false;
+            }
+        }
+
+        /// <summary>
+        /// Called when the main application window is closing.
+        /// </summary>
+        /// <returns>True if the application should continue closing, or false if closing has been cancelled by the user.</returns>
+        public bool OnClosing()
+        {
+            // If there's any unsaved partitions, prompt the user to save the changes first.
+            SessionViewModel currentSession = VisualizationContext.Instance.DatasetViewModel?.CurrentSessionViewModel;
+            if (currentSession != null)
+            {
+                foreach (PartitionViewModel partitionViewModel in currentSession.PartitionViewModels)
+                {
+                    if (!partitionViewModel.PromptSaveChangesAndContinue())
+                    {
+                        return false;
+                    }
+                }
+            }
+
+            // Prompt the user to save the current layout
+            if (!this.PromptSaveCurrentLayoutAndContinue())
+            {
+                return false;
+            }
+
+            // Put the current state of the timing buttons into the settings object
+            this.Settings.ShowAbsoluteTiming = this.VisualizationContainer.Navigator.ShowAbsoluteTiming;
+            this.Settings.ShowTimingRelativeToSessionStart = this.VisualizationContainer.Navigator.ShowTimingRelativeToSessionStart;
+            this.Settings.ShowTimingRelativeToSelectionStart = this.VisualizationContainer.Navigator.ShowTimingRelativeToSelectionStart;
+
+            // Save the settings
+            this.Settings.Save();
+
+            return true;
+        }
+
+        /// <summary>
+        /// Creates a new annotation stream in a partition.
+        /// </summary>
+        public async void CreateAnnotationStream()
+        {
+            // Ensure there is a current session.
+            var currentSession = VisualizationContext.Instance.DatasetViewModel?.CurrentSessionViewModel;
+            if (currentSession == null)
+            {
+                return;
+            }
+
+            var createAnnotationStreamWindow = new CreateAnnotationStreamWindow(currentSession, this.annotationSchemas, Application.Current.MainWindow);
+            if (createAnnotationStreamWindow.ShowDialog() == true)
+            {
+                var annotationSchema = createAnnotationStreamWindow.SelectedAnnotationSchema;
+                string streamName = createAnnotationStreamWindow.StreamName;
+                string storeName;
+                string storePath;
+
+                if (createAnnotationStreamWindow.UseExistingPartition)
+                {
+                    // Get the partition that the stream will be created in
+                    var partitionViewModel = currentSession.PartitionViewModels.FirstOrDefault(p => p.Name == createAnnotationStreamWindow.ExistingPartitionName);
+
+                    // Make note of the partition's name and path so we can reload it later
+                    storeName = partitionViewModel.StoreName;
+                    storePath = partitionViewModel.StorePath;
+
+                    // Attempt to remove the partition from the session.  If the partition contains unsaved changes, then the user will be
+                    // prompted to save the changes first.  The user may elect to cancel the entire operation, in which case we cannot continue.
+                    if (!partitionViewModel.RemovePartition())
+                    {
+                        return;
+                    }
+
+                    // Unbind any visualization objects from the store.
+                    this.VisualizationContainer.UnbindVisualizationObjectsFromStore(partitionViewModel.StoreName, partitionViewModel.StorePath, partitionViewModel.Name);
+                }
+                else
+                {
+                    // Make note of the new partition's name and path
+                    storeName = createAnnotationStreamWindow.StoreName;
+                    storePath = createAnnotationStreamWindow.StorePath;
+                }
+
+                await ProgressWindow.RunWithProgressAsync(
+                    $"Creating annotations stream {createAnnotationStreamWindow.StreamName} ...",
+                    async progress =>
+                    {
+                        if (createAnnotationStreamWindow.UseExistingPartition)
+                        {
+                            // Add the empty annotations stream to the existing partition
+                            await Task.Run(() => PsiStore.AddStreamInPlace<TimeIntervalAnnotationSet, AnnotationSchema>(
+                                (storeName, storePath),
+                                streamName,
+                                annotationSchema,
+                                true,
+                                new Progress<double>(p => progress.Report(("Adding stream to existing store ...", p * 0.95)))));
+                        }
+                        else
+                        {
+                            // Create the new partition with the empty annotations stream
+                            await Task.Run(() => PsiStore.CreateWithStream<TimeIntervalAnnotationSet, AnnotationSchema>(
+                                storeName,
+                                storePath,
+                                streamName,
+                                annotationSchema,
+                                new Progress<double>(p => progress.Report(("Creating \\psi store ...", p * 0.95)))));
+                        }
+
+                        // Add the partition to the session
+                        await currentSession.AddPartitionAsync(
+                            new PsiStoreStreamReader(storeName, storePath),
+                            progress: new Progress<(string Status, double Value)>(p => progress.Report((p.Status, 0.95 + p.Value * 0.05))));
+                    });
+
+                // Update the source bindings for all visualization objects in the current session
+                this.VisualizationContainer.UpdateStreamSources(currentSession);
+            }
+        }
+
+        private void MoveCursorBy(TimeSpan timeSpan, NearestType nearestType)
+        {
+            var visContainer = this.VisualizationContainer;
+            var nav = visContainer.Navigator;
+            var time = nav.Cursor + timeSpan;
+            if (visContainer.SnapToVisualizationObject is IStreamVisualizationObject vo)
+            {
+                nav.MoveCursorTo(DataManager.Instance.GetTimeOfNearestMessage(vo.StreamSource, time, nearestType) ?? time);
+            }
+            else
+            {
+                nav.MoveCursorTo(time);
+            }
+        }
+
+        private void OpenCurrentLayout()
+        {
+            // Check if the current layout is the default, empty layout
+            if (this.CurrentLayout.Name == this.newLayoutName)
+            {
+                VisualizationContext.Instance.ClearLayout();
+            }
+            else
+            {
+                // Attempt to open the current layout. User consent may be needed for layouts containing scripts.
+                this.userConsentObtained.TryGetValue(this.CurrentLayout.Name, out bool userConsent);
+                bool success = VisualizationContext.Instance.OpenLayout(this.CurrentLayout.Path, this.CurrentLayout.Name, ref userConsent);
+                if (!success)
+                {
+                    // If the load failed, load the default layout instead.  This method
+                    // may have been initially called by the SelectedItemChanged handler
+                    // from the Layouts combobox, and it's bound to CurrentLayout, so
+                    // we need to asynchronously dispatch a message to change its value
+                    // back rather than set it directly here.
+                    Application.Current?.Dispatcher.InvokeAsync(() => this.SetCurrentLayout(this.AvailableLayouts[0]));
+                }
+                else
+                {
+                    this.userConsentObtained[this.CurrentLayout.Name] = userConsent;
+                }
+            }
+        }
+
+        /// <summary>
+        /// Sets the current layout to a new value without first prompting to save the current layout.
+        /// </summary>
+        /// <param name="layout">The new layout to set the current layout to.</param>
+        private void SetCurrentLayout(LayoutInfo layout)
+        {
+            this.currentLayout = layout;
+
+            if (this.currentLayout == null || this.currentLayout.Name == this.newLayoutName)
+            {
+                this.Settings.MostRecentlyUsedLayoutName = null;
+            }
+            else
+            {
+                this.Settings.MostRecentlyUsedLayoutName = this.currentLayout.Name;
+            }
+
+            if (this.currentLayout != null && this.isInitialized)
+            {
+                this.OpenCurrentLayout();
+
+                // Save changes to the most recently used layout
+                this.Settings.Save();
+            }
+
+            this.RaisePropertyChanged(nameof(this.CurrentLayout));
+        }
+
+        private bool PromptSaveCurrentLayoutAndContinue()
+        {
+            // Never save if the SaveLayoutBehavior setting is set to Manual
+            if (this.currentLayout != null && this.Settings.SaveLayoutBehavior != SaveBehavior.Manual)
+            {
+                // Check for changes to the current layout compared to what's on disk
+                if (this.currentLayout.Name != this.newLayoutName)
+                {
+                    try
+                    {
+                        string currentLayoutJson = this.VisualizationContainer.SerializeToJson();
+
+                        // read all contents of CurrentLayout.Path
+                        string savedLayoutJson = File.ReadAllText(this.currentLayout.Path);
+
+                        if (currentLayoutJson == savedLayoutJson)
+                        {
+                            // No changes, so continue without saving
+                            return true;
+                        }
+                    }
+                    catch
+                    {
+                        // If there was an error comparing with the file, we'll just assume that the layout has changed
+                    }
+                }
+                else
+                {
+                    // If the current layout is a new layout, then we only need to save if there are panels in the container
+                    if (!this.VisualizationContainer.Panels.Any())
+                    {
+                        // Empty new layout, so continue without saving
+                        return true;
+                    }
+                }
+
+                // Always prompt to save if this is a new layout, otherwise prompt based on the SaveLayoutBehavior setting
+                bool promptToSave = this.currentLayout.Name == this.newLayoutName || this.Settings.SaveLayoutBehavior == SaveBehavior.Prompt;
+
+                if (promptToSave)
+                {
+                    var confirmSaveLayout = new ConfirmOperationWindow(
+                        Application.Current.MainWindow,
+                        "Save Current Layout",
+                        "There are unsaved changes in the current layout. Do you wish to save these changes to disk before continuing?");
+
+                    confirmSaveLayout.ShowDialog();
+                    switch (confirmSaveLayout.UserSelection)
+                    {
+                        case ConfirmOperationWindow.ConfirmOperationResult.Yes:
+                            this.SaveLayout();
+                            break;
+
+                        case ConfirmOperationWindow.ConfirmOperationResult.No:
+                            // Continue without saving
+                            break;
+
+                        default:
+                            // Cancel the operation by returning false
+                            return false;
+                    }
+                }
+                else
+                {
+                    // Save without prompting
+                    this.SaveLayout();
+                }
+            }
+
+            // Continue
+            return true;
+        }
+
+        private async void OnMainWindowContentRendered(object sender, EventArgs e)
+        {
+            if (!this.isInitialized)
+            {
+                this.isInitialized = true;
+
+                // Initialize the visualizer map
+                this.InitializeVisualizerMap();
+
+                // Load the available annotation schemas
+                this.LoadAnnotationSchemas();
+
+                // Open the current layout
+                this.OpenCurrentLayout();
+
+                // Check if the name of a psi store was specified on the command line, and if so, load the store.
+                // First arg is this exe's filename, second arg (if it exists) is the store to open
+                string[] args = Environment.GetCommandLineArgs();
+                if (args.Length > 1)
+                {
+                    await VisualizationContext.Instance.OpenDatasetOrStoreAsync(args[1], true, this.Settings.AutoSaveDatasets);
+                }
+                else if (this.Settings.AutoLoadMostRecentlyUsedFileOnStartUp)
+                {
+                    if (this.Settings.MostRecentlyUsedFileIsDataset &&
+                        this.Settings.MostRecentlyUsedDatasetFilenames != null &&
+                        this.Settings.MostRecentlyUsedDatasetFilenames.Any())
+                    {
+                        try
+                        {
+                            await VisualizationContext.Instance.OpenDatasetOrStoreAsync(
+                                this.Settings.MostRecentlyUsedDatasetFilenames.First(),
+                                true,
+                                this.Settings.AutoSaveDatasets);
+                        }
+                        catch (Exception ex)
+                        {
+                            new MessageBoxWindow(Application.Current.MainWindow, "Error Opening Dataset", ex.Message, "Close", null).ShowDialog();
+
+                            // Remove dataset from most recently used list if it failed to open
+                            this.Settings.MostRecentlyUsedDatasetFilenames.RemoveAt(0);
+                            this.Settings.Save();
+                        }
+                    }
+                    else if (!this.Settings.MostRecentlyUsedFileIsDataset &&
+                        this.Settings.MostRecentlyUsedStoreFilenames != null &&
+                        this.Settings.MostRecentlyUsedStoreFilenames.Any())
+                    {
+                        try
+                        {
+                            await VisualizationContext.Instance.OpenDatasetOrStoreAsync(
+                                this.Settings.MostRecentlyUsedStoreFilenames.First(),
+                                true,
+                                this.Settings.AutoSaveDatasets);
+                        }
+                        catch (Exception ex)
+                        {
+                            new MessageBoxWindow(Application.Current.MainWindow, "Error Opening Store", ex.Message, "Close", null).ShowDialog();
+
+                            // Remove store from most recently used list if it failed to open
+                            this.Settings.MostRecentlyUsedStoreFilenames.RemoveAt(0);
+                            this.Settings.Save();
+                        }
+                    }
+                }
+            }
+        }
+
+        private void DataStoreStatusChanged(object sender, DataStoreStatusChangedEventArgs e)
+        {
+            if (VisualizationContext.Instance.DatasetViewModel != null)
+            {
+                SessionViewModel currentSessionViewModel = VisualizationContext.Instance.DatasetViewModel.CurrentSessionViewModel;
+                if (currentSessionViewModel != null)
+                {
+                    PartitionViewModel partitionViewModel = currentSessionViewModel.PartitionViewModels.FirstOrDefault(p => p.Name == e.StoreName);
+                    if (partitionViewModel != default)
+                    {
+                        partitionViewModel.ChangeStoreStatus(e.IsDirty, e.StreamNames);
+                    }
+                }
+            }
+        }
+
+        private void InitializeVisualizerMap()
+        {
+            // The list of additional assemblies PsiStudio will load.
+            var additionalAssemblies = new List<string>();
+
+            // If we have any additional assemblies to search for visualization
+            // classes, display the security warning before proceeding.
+            if ((this.Settings.AdditionalAssemblies != null) && (this.Settings.AdditionalAssemblies.Count > 0))
+            {
+                if (!this.Settings.ShowSecurityWarningOnLoadingThirdPartyCode ||
+                    new AdditionalAssembliesWindow(Application.Current.MainWindow, this.Settings.AdditionalAssemblies).ShowDialog() == true)
+                {
+                    additionalAssemblies.AddRange(this.Settings.AdditionalAssemblies);
+                }
+            }
+
+            // Initialize the visualizer map
+            VisualizationContext.Instance.PluginMap.Initialize(
+                additionalAssemblies,
+                this.Settings.TypeMappings,
+                Path.Combine(PsiStudioLogsPath, "VisualizersLog.txt"),
+                this.Settings.ShowErrorLogOnLoadingAdditionalAssemblies,
+                PsiStudioBatchProcessingTaskConfigurationsPath);
+        }
+
+        private void UpdateLayoutList()
+        {
+            // Create a new collection of layouts
+            var layouts = new List<LayoutInfo>
+            {
+                new (this.newLayoutName, null),
+            };
+
+            // Create the layouts directory if it doesn't already exist
+            var directoryInfo = new DirectoryInfo(PsiStudioLayoutsPath);
+            if (!directoryInfo.Exists)
+            {
+                Directory.CreateDirectory(PsiStudioLayoutsPath);
+            }
+
+            // Find all the layout files and add them to the list of available layouts
+            var files = directoryInfo.GetFiles("*.plo");
+            foreach (FileInfo fileInfo in files)
+            {
+                layouts.Add(new LayoutInfo(Path.GetFileNameWithoutExtension(fileInfo.FullName), fileInfo.FullName));
+            }
+
+            // Set the list of available layouts
+            this.AvailableLayouts = layouts;
+
+            // Set the most recently used layout if it's in the available layouts, otherwise make "new layout" the current layout
+            var mostRecentlyUsedLayout = this.AvailableLayouts.FirstOrDefault(l => l.Name == this.Settings.MostRecentlyUsedLayoutName);
+            this.SetCurrentLayout(mostRecentlyUsedLayout ?? this.AvailableLayouts[0]);
+        }
+
+        private void SaveLayout()
+        {
+            if (this.CurrentLayout.Name == this.newLayoutName)
+            {
+                this.SaveLayoutAs();
+            }
+            else
+            {
+                this.VisualizationContainer.Save(this.CurrentLayout.Path);
+            }
+        }
+
+        private void SaveLayoutAs()
+        {
+            var layoutNameWindow = new LayoutNameWindow(Application.Current.MainWindow, PsiStudioLayoutsPath);
+
+            bool? result = layoutNameWindow.ShowDialog();
+            if (result == true)
+            {
+                string fileName = Path.Combine(PsiStudioLayoutsPath, layoutNameWindow.LayoutName);
+
+                // Save the layout
+                this.VisualizationContainer.Save(fileName);
+
+                // Recreate the layout list
+                this.UpdateLayoutList();
+
+                // Set the current layout
+                this.SetCurrentLayout(this.AvailableLayouts.First(l => l.Path == fileName));
+            }
+        }
+
+        private void ClearLayout()
+        {
+            // Clear the visualization container
+            this.VisualizationContainer.Clear();
+        }
+
+        private void DeleteLayout()
+        {
+            var result = new MessageBoxWindow(
+                Application.Current.MainWindow,
+                "Are you sure?",
+                $"Are you sure you want to delete the layout called \"{this.CurrentLayout.Name}\"? This will permanently delete it from disk.",
+                "Yes",
+                "Cancel").ShowDialog();
+
+            if (result == true)
+            {
+                var layoutName = this.CurrentLayout.Name;
+                File.Delete(Path.Combine(PsiStudioLayoutsPath, $"{layoutName}.plo"));
+                this.UpdateLayoutList();
+            }
+        }
+
+        private void LoadAnnotationSchemas()
+        {
+            this.annotationSchemas = new ();
+
+            // Create the annotations definitions directory if it doesn't already exist
+            var directoryInfo = new DirectoryInfo(PsiStudioAnnotationSchemasPath);
+            if (!directoryInfo.Exists)
+            {
+                Directory.CreateDirectory(PsiStudioAnnotationSchemasPath);
+            }
+
+            // Keep a list of annotation schemas that failed to load
+            var annotationSchemaLoadFailures = new List<string>();
+
+            // Find all the annotation schema files and add them to the list
+            var fileInfos = directoryInfo.GetFiles("*.schema.json");
+            foreach (var fileInfo in fileInfos)
+            {
+                if (AnnotationSchema.TryLoadFrom(fileInfo.FullName, out var annotationSchema))
+                {
+                    this.annotationSchemas.Add(annotationSchema);
+                }
+                else
+                {
+                    annotationSchemaLoadFailures.Add(fileInfo.FullName);
+                }
+            }
+
+            if (annotationSchemaLoadFailures.Count > 0)
+            {
+                this.ReportAnnotationSchemaLoadFailures(annotationSchemaLoadFailures);
+            }
+        }
+
+        private void ReportAnnotationSchemaLoadFailures(List<string> annotationSchemaLoadFailures)
+        {
+            var errorMessage = new StringBuilder();
+            errorMessage.AppendLine("The following annotation schemas could not be loaded (please check that they are in the correct format and that all the required types are available to PsiStudio):");
+            errorMessage.AppendLine();
+            foreach (string annotationSchemaLoadFailure in annotationSchemaLoadFailures)
+            {
+                var fileInfo = new FileInfo(annotationSchemaLoadFailure);
+                errorMessage.AppendLine(fileInfo.Name);
+            }
+
+            new MessageBoxWindow(Application.Current.MainWindow, "Annotation Schema Load Error", errorMessage.ToString(), "Close", null).ShowDialog();
+        }
+
+        private void ExpandDatasetsTree()
+        {
+            this.ExpandOrCollapseDatasetsTreeView(true);
+        }
+
+        private void CollapseDatasetsTree()
+        {
+            this.ExpandOrCollapseDatasetsTreeView(false);
+        }
+
+        private void ExpandOrCollapseDatasetsTreeView(bool expand)
+        {
+            foreach (var datasetViewModel in VisualizationContext.Instance.DatasetViewModels)
+            {
+                foreach (var sessionViewModel in datasetViewModel.SessionViewModels)
+                {
+                    foreach (var partitionViewModel in sessionViewModel.PartitionViewModels)
+                    {
+                        if (expand)
+                        {
+                            partitionViewModel.RootStreamTreeNode.ExpandAll();
+                        }
+                        else
+                        {
+                            partitionViewModel.RootStreamTreeNode.CollapseAll();
+                        }
+
+                        partitionViewModel.IsTreeNodeExpanded = expand;
+                    }
+
+                    sessionViewModel.IsTreeNodeExpanded = expand;
+                }
+
+                // for the dataset level, we only expand. When we collapse, the dataset level does not
+                // collapse, since that provides no useful information - the user most likely wants to
+                // see the sessions. If for some reason they need to be hidden, that collapse can be
+                // done manually.
+                if (expand)
+                {
+                    datasetViewModel.IsTreeNodeExpanded = expand;
+                }
+            }
+        }
+
+        private void ExpandVisualizationsTree()
+        {
+            this.UpdateVisualizationTreeView(true);
+        }
+
+        private void CollapseVisualizationsTree()
+        {
+            this.UpdateVisualizationTreeView(false);
+        }
+
+        private void UpdateVisualizationTreeView(bool expand)
+        {
+            foreach (VisualizationPanel visualizationPanel in this.VisualizationContainer.Panels)
+            {
+                visualizationPanel.IsTreeNodeExpanded = expand;
+            }
+        }
+
+        private void SynchronizeDatasetsTreeToVisualizationsTree()
+        {
+            if (VisualizationContext.Instance.DatasetViewModel != null)
+            {
+                if (this.selectedVisualization is IStreamVisualizationObject streamVisualizationObject)
+                {
+                    var streamBinding = streamVisualizationObject.StreamBinding;
+                    var partitionViewModel = VisualizationContext.Instance.DatasetViewModel.CurrentSessionViewModel.PartitionViewModels.FirstOrDefault(p => p.Name == streamBinding.PartitionName);
+                    if (partitionViewModel != null)
+                    {
+                        if (partitionViewModel.SelectStreamTreeNode(streamBinding.StreamName))
+                        {
+                            VisualizationContext.Instance.DatasetViewModel.CurrentSessionViewModel.IsTreeNodeExpanded = true;
+                            VisualizationContext.Instance.DatasetViewModel.IsTreeNodeExpanded = true;
+                            return;
+                        }
+                    }
+                }
+            }
+        }
+
+        private void OnVisualizationContextPropertyChanging(object sender, PropertyChangingEventArgs e)
+        {
+            if (e.PropertyName == nameof(VisualizationContext.VisualizationContainer))
+            {
+                // Unhook property changed events from old visualization container
+                if (VisualizationContext.Instance.VisualizationContainer != null)
+                {
+                    VisualizationContext.Instance.VisualizationContainer.PropertyChanged -= this.OnVisualizationContainerPropertyChanged;
+                }
+
+                this.RaisePropertyChanging(nameof(this.VisualizationContainer));
+            }
+            else if (e.PropertyName == nameof(VisualizationContext.DatasetViewModel))
+            {
+                // Unhook property changed events from old dataset view model
+                if (VisualizationContext.Instance.DatasetViewModel != null)
+                {
+                    VisualizationContext.Instance.DatasetViewModel.PropertyChanged -= this.OnDatasetViewModelPropertyChanged;
+                }
+
+                this.RaisePropertyChanged(nameof(this.TitleText));
+            }
+        }
+
+        private void OnVisualizationContextPropertyChanged(object sender, PropertyChangedEventArgs e)
+        {
+            if (e.PropertyName == nameof(VisualizationContext.VisualizationContainer))
+            {
+                // Hook property changed events to new visualization container
+                if (VisualizationContext.Instance.VisualizationContainer != null)
+                {
+                    VisualizationContext.Instance.VisualizationContainer.PropertyChanged += this.OnVisualizationContainerPropertyChanged;
+
+                    // Update the window title to reflect any change in the snap-to stream
+                    this.RaisePropertyChanged(nameof(this.TitleText));
+                }
+
+                this.RaisePropertyChanged(nameof(this.VisualizationContainer));
+            }
+            else if (e.PropertyName == nameof(VisualizationContext.DatasetViewModel))
+            {
+                // Hook property changed events to new dataset view model
+                if (VisualizationContext.Instance.DatasetViewModel != null)
+                {
+                    VisualizationContext.Instance.DatasetViewModel.PropertyChanged += this.OnDatasetViewModelPropertyChanged;
+                }
+
+                // Update the window title to reflect the new dataset
+                this.RaisePropertyChanged(nameof(this.TitleText));
+            }
+        }
+
+        private void OnNavigatorPropertyChanged(object sender, PropertyChangedEventArgs e)
+        {
+            if (e.PropertyName == nameof(Navigator.ShowAbsoluteTiming))
+            {
+                this.Settings.ShowAbsoluteTiming = this.VisualizationContainer.Navigator.ShowAbsoluteTiming;
+            }
+            else if (e.PropertyName == nameof(Navigator.ShowTimingRelativeToSelectionStart))
+            {
+                this.Settings.ShowTimingRelativeToSelectionStart = this.VisualizationContainer.Navigator.ShowTimingRelativeToSelectionStart;
+            }
+            else if (e.PropertyName == nameof(Navigator.ShowTimingRelativeToSessionStart))
+            {
+                this.Settings.ShowTimingRelativeToSessionStart = this.VisualizationContainer.Navigator.ShowTimingRelativeToSessionStart;
+            }
+        }
+
+        private void OnDatasetViewModelPropertyChanged(object sender, PropertyChangedEventArgs e)
+        {
+            if (e.PropertyName == nameof(DatasetViewModel.Name))
+            {
+                this.RaisePropertyChanged(nameof(this.TitleText));
+            }
+        }
+
+        private void OnVisualizationContainerPropertyChanged(object sender, PropertyChangedEventArgs e)
+        {
+            if (e.PropertyName == nameof(VisualizationContext.Instance.VisualizationContainer.SnapToVisualizationObject))
+            {
+                this.RaisePropertyChanged(nameof(this.TitleText));
+            }
+        }
+
+        private void EditSettings()
+        {
+            var psiStudioSettingsWindow = new PsiStudioSettingsWindow(Application.Current.MainWindow)
+            {
+                SettingsViewModel = new PsiStudioSettingsViewModel(this.Settings),
+            };
+
+            if (psiStudioSettingsWindow.ShowDialog() == true)
+            {
+                bool requiresRestart = psiStudioSettingsWindow.SettingsViewModel.UpdateSettings(this.Settings);
+                this.VisualizationContainer.Navigator.ShowAbsoluteTiming = this.Settings.ShowAbsoluteTiming;
+                this.VisualizationContainer.Navigator.ShowTimingRelativeToSelectionStart = this.Settings.ShowTimingRelativeToSelectionStart;
+                this.VisualizationContainer.Navigator.ShowTimingRelativeToSessionStart = this.Settings.ShowTimingRelativeToSessionStart;
+                this.Settings.Save();
+
+                if (requiresRestart)
+                {
+                    new MessageBoxWindow(
+                        Application.Current.MainWindow,
+                        "Information",
+                        "Some of the changes you have made to the settings will only take effect on the next start of Platform for Situated Intelligence Studio.",
+                        "OK",
+                        null)
+                        .ShowDialog();
+                }
+            }
+        }
+
+        private void PipelinePluginsWindow()
+        {
+            var psiStudioPipelinePluginsWindow = new PiplinePluginsWindow(Application.Current.MainWindow, this.Settings.AdditionalPlugins);
+
+            if (psiStudioPipelinePluginsWindow.ShowDialog() == true)
+            {
+                this.psiStudioPipelinePluginInstance = psiStudioPipelinePluginsWindow.PsiStudioPipeline;
+                if (this.psiStudioPipelinePluginInstance == null)
+                {
+                    return;
+                }
+
+                // Add the selected plugin to the list.
+                if (!this.Settings.AdditionalPlugins.Contains(psiStudioPipelinePluginsWindow.PipelinePluginPath))
+                {
+                    this.Settings.AdditionalPlugins.Add(psiStudioPipelinePluginsWindow.PipelinePluginPath);
+                }
+
+                // **** LAYOUT ****
+                // Checking if there is an existing layout to activate.
+                if (this.userConsentObtained.ContainsKey(this.psiStudioPipelinePluginInstance.Name) == false)
+                {
+                    // Checking if the assembly have a default layout.
+                    string layoutStream = this.psiStudioPipelinePluginInstance.GetLayout();
+                    if (layoutStream != null)
+                    {
+                        // Attempt to open the layout. User consent may be needed for layouts containing scripts.
+                        this.userConsentObtained.TryGetValue(this.psiStudioPipelinePluginInstance.Name, out bool userConsent);
+                        bool success = VisualizationContext.Instance.CreateLayout(layoutStream, this.psiStudioPipelinePluginInstance.Name, ref userConsent);
+                        if (!success)
+                        {
+                            // If the load failed, load the default layout instead.  This method
+                            // may have been initially called by the SelectedItemChanged handler
+                            // from the Layouts combobox, and it's bound to CurrentLayout, so
+                            // we need to asynchronously dispatch a message to change its value
+                            // back rather than set it directly here.
+                            Application.Current?.Dispatcher.InvokeAsync(() => this.CurrentLayout = this.AvailableLayouts[0]);
+                        }
+                        else
+                        {
+                            // Generate the layout
+                            this.userConsentObtained[this.psiStudioPipelinePluginInstance.Name] = userConsent;
+                            var layout = new LayoutInfo(this.psiStudioPipelinePluginInstance.Name, Path.Combine(PsiStudioLayoutsPath, this.psiStudioPipelinePluginInstance.Name + ".plo"));
+
+                            // Add it to the list of available layouts
+                            this.RaisePropertyChanging(nameof(this.AvailableLayouts));
+                            this.AvailableLayouts.Add(layout);
+                            this.RaisePropertyChanged(nameof(this.AvailableLayouts));
+
+                            // Set as most recently current layout.
+                            this.CurrentLayout = layout;
+                        }
+                    }
+                }
+                else
+                {
+                    Application.Current?.Dispatcher.InvokeAsync(() => this.CurrentLayout = this.AvailableLayouts[this.availableLayouts.FindLastIndex(x => x.Name == this.psiStudioPipelinePluginInstance.Name)]);
+                }
+
+                // **** ANNOTATION ****
+                // Checking if the assembly have a default annotation.
+                string annotationStream = this.psiStudioPipelinePluginInstance.GetAnnotation();
+                if (annotationStream != null)
+                {
+                    // Checking if there is an existing annotation.
+                    if (this.annotationSchemas.Exists(x => x.Name == this.psiStudioPipelinePluginInstance.Name) == false)
+                    {
+                        AnnotationSchema annotationSchema = AnnotationSchema.LoadFromStream(annotationStream);
+                        if (annotationSchema != null)
+                        {
+                            this.annotationSchemas.Add(annotationSchema);
+                        }
+                    }
+                }
+            }
+        }
+
+        private void EditPipelinePluginSettings()
+        {
+            if (this.psiStudioPipelinePluginInstance != null)
+            {
+                this.psiStudioPipelinePluginInstance.ShowWindow();
+            }
+        }
+
+        private void Help()
+        {
+            var helpWindow = new HelpWindow(Application.Current.MainWindow);
+
+            helpWindow.ShowDialog();
+        }
+
+        private void ViewAdditionalAssemblyLoadErrorLog()
+        {
+            string logFilePath = Path.Combine(PsiStudioLogsPath, "VisualizersLog.txt");
+            if (File.Exists(logFilePath))
+            {
+                Process.Start("notepad.exe", logFilePath);
+            }
+        }
+    }
+}