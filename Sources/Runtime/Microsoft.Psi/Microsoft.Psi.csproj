﻿<Project Sdk="Microsoft.NET.Sdk">

  <PropertyGroup>
    <TargetFramework>netstandard2.0</TargetFramework>
	  <GeneratePackageOnBuild>true</GeneratePackageOnBuild>
	  <PackageId>Microsoft.Psi.Runtime</PackageId>
	  <Description>Provides the core APIs and components for Platform for Situated Intelligence.</Description>
	  <AssemblyVersion>0.18.72.1</AssemblyVersion>
	  <Version>$(AssemblyVersion)-modifiedPipeTest5</Version>
  </PropertyGroup>

  <PropertyGroup Condition="'$(OS)'=='Unix'">
    <ilasmPdbExt>dll.mdb</ilasmPdbExt>
  </PropertyGroup>
  
  <PropertyGroup Condition="'$(OS)'!='Unix'">
    <ilasmPdbExt>pdb</ilasmPdbExt>
  </PropertyGroup>
  
  <PropertyGroup Condition="'$(Configuration)|$(Platform)'=='Debug|AnyCPU'">
    <DefineConstants>TRACE;DEBUG;NETSTANDARD2_0;TRACKLEAKS</DefineConstants>
    <AllowUnsafeBlocks>true</AllowUnsafeBlocks>
    <OutputPath>bin\Debug</OutputPath>
    <DocumentationFile>bin\Debug\netstandard2.0\Microsoft.Psi.xml</DocumentationFile>
    <CodeAnalysisRuleSet>../../../Build/Microsoft.Psi.ruleset</CodeAnalysisRuleSet>
    <TreatWarningsAsErrors>true</TreatWarningsAsErrors>
    <WarningsAsErrors />
    <PlatformTarget>AnyCPU</PlatformTarget>
  </PropertyGroup>

  <PropertyGroup Condition="'$(Configuration)|$(Platform)'=='Release|AnyCPU'">
    <DefineConstants>TRACE;RELEASE;NETSTANDARD2_0</DefineConstants>
    <AllowUnsafeBlocks>true</AllowUnsafeBlocks>
    <OutputPath>bin\Release</OutputPath>
    <DocumentationFile>bin\Release\netstandard2.0\Microsoft.Psi.xml</DocumentationFile>
    <CodeAnalysisRuleSet>../../../Build/Microsoft.Psi.ruleset</CodeAnalysisRuleSet>
    <TreatWarningsAsErrors>true</TreatWarningsAsErrors>
    <WarningsAsErrors />
  </PropertyGroup>

  <ItemGroup>
    <None Remove="stylecop.json" />
  </ItemGroup>

  <ItemGroup>
    <AdditionalFiles Include="stylecop.json" />
  </ItemGroup>

  <ItemGroup>
    <ILFiles Include="IL\*.il" />
    <ILOutput Include="$(OutDir)Microsoft.Psi.IL.dll;$(OutDir)Microsoft.Psi.IL.$(ilasmPdbExt)" />
  </ItemGroup>

  <ItemGroup>
<<<<<<< HEAD
    <PackageReference Include="Microsoft.CodeAnalysis.FxCopAnalyzers" Version="3.3.2">
=======
    <PackageReference Include="Microsoft.CodeAnalysis.NetAnalyzers" Version="8.0.0">
>>>>>>> a6709c71
      <PrivateAssets>all</PrivateAssets>
      <IncludeAssets>runtime; build; native; contentfiles; analyzers; buildtransitive</IncludeAssets>
    </PackageReference>
    <PackageReference Include="Microsoft.CSharp" Version="4.7.0" />
    <PackageReference Include="StyleCop.Analyzers" Version="1.2.0-beta.507" PrivateAssets="All" />
    <PackageReference Include="System.Collections.Immutable">
      <Version>8.0.0</Version>
    </PackageReference>
    <PackageReference Include="System.Numerics.Vectors" Version="4.5.0" />
    <PackageReference Include="System.Reflection.Emit.ILGeneration">
      <Version>4.7.0</Version>
    </PackageReference>
    <PackageReference Include="System.Reflection.Emit.Lightweight">
      <Version>4.7.0</Version>
    </PackageReference>
  </ItemGroup>

  <ItemGroup>
    <Reference Include="Microsoft.Psi.IL">
      <HintPath>$(OutDir)\Microsoft.Psi.IL.dll</HintPath>
    </Reference>
  </ItemGroup>

  <ItemGroup>
    <None Include="$(OutDir)\Microsoft.Psi.IL.dll" Pack="true" PackagePath="lib\$(TargetFramework)" />
  </ItemGroup>

  <ItemGroup>
    <PackageReference Update="NETStandard.Library" Version="2.0.3" />
  </ItemGroup>

  <Target Name="PreBuild" BeforeTargets="PreBuildEvent" Inputs="@(ILFiles)" Outputs="@(ILOutput)">
    <Exec Command="$(MSBuildFrameworkToolsPath)ilasm @(ILFiles) /dll /output=$(OutDir)Microsoft.Psi.IL.dll /DEBUG=OPT" />
  </Target>

  <Target Name="ReallyClean" AfterTargets="Clean">
    <Delete Files="@(ILOutput)" />
  </Target>

</Project>
<|MERGE_RESOLUTION|>--- conflicted
+++ resolved
@@ -1,99 +1,93 @@
-﻿<Project Sdk="Microsoft.NET.Sdk">
-
-  <PropertyGroup>
-    <TargetFramework>netstandard2.0</TargetFramework>
-	  <GeneratePackageOnBuild>true</GeneratePackageOnBuild>
-	  <PackageId>Microsoft.Psi.Runtime</PackageId>
-	  <Description>Provides the core APIs and components for Platform for Situated Intelligence.</Description>
-	  <AssemblyVersion>0.18.72.1</AssemblyVersion>
-	  <Version>$(AssemblyVersion)-modifiedPipeTest5</Version>
-  </PropertyGroup>
-
-  <PropertyGroup Condition="'$(OS)'=='Unix'">
-    <ilasmPdbExt>dll.mdb</ilasmPdbExt>
-  </PropertyGroup>
-  
-  <PropertyGroup Condition="'$(OS)'!='Unix'">
-    <ilasmPdbExt>pdb</ilasmPdbExt>
-  </PropertyGroup>
-  
-  <PropertyGroup Condition="'$(Configuration)|$(Platform)'=='Debug|AnyCPU'">
-    <DefineConstants>TRACE;DEBUG;NETSTANDARD2_0;TRACKLEAKS</DefineConstants>
-    <AllowUnsafeBlocks>true</AllowUnsafeBlocks>
-    <OutputPath>bin\Debug</OutputPath>
-    <DocumentationFile>bin\Debug\netstandard2.0\Microsoft.Psi.xml</DocumentationFile>
-    <CodeAnalysisRuleSet>../../../Build/Microsoft.Psi.ruleset</CodeAnalysisRuleSet>
-    <TreatWarningsAsErrors>true</TreatWarningsAsErrors>
-    <WarningsAsErrors />
-    <PlatformTarget>AnyCPU</PlatformTarget>
-  </PropertyGroup>
-
-  <PropertyGroup Condition="'$(Configuration)|$(Platform)'=='Release|AnyCPU'">
-    <DefineConstants>TRACE;RELEASE;NETSTANDARD2_0</DefineConstants>
-    <AllowUnsafeBlocks>true</AllowUnsafeBlocks>
-    <OutputPath>bin\Release</OutputPath>
-    <DocumentationFile>bin\Release\netstandard2.0\Microsoft.Psi.xml</DocumentationFile>
-    <CodeAnalysisRuleSet>../../../Build/Microsoft.Psi.ruleset</CodeAnalysisRuleSet>
-    <TreatWarningsAsErrors>true</TreatWarningsAsErrors>
-    <WarningsAsErrors />
-  </PropertyGroup>
-
-  <ItemGroup>
-    <None Remove="stylecop.json" />
-  </ItemGroup>
-
-  <ItemGroup>
-    <AdditionalFiles Include="stylecop.json" />
-  </ItemGroup>
-
-  <ItemGroup>
-    <ILFiles Include="IL\*.il" />
-    <ILOutput Include="$(OutDir)Microsoft.Psi.IL.dll;$(OutDir)Microsoft.Psi.IL.$(ilasmPdbExt)" />
-  </ItemGroup>
-
-  <ItemGroup>
-<<<<<<< HEAD
-    <PackageReference Include="Microsoft.CodeAnalysis.FxCopAnalyzers" Version="3.3.2">
-=======
-    <PackageReference Include="Microsoft.CodeAnalysis.NetAnalyzers" Version="8.0.0">
->>>>>>> a6709c71
-      <PrivateAssets>all</PrivateAssets>
-      <IncludeAssets>runtime; build; native; contentfiles; analyzers; buildtransitive</IncludeAssets>
-    </PackageReference>
-    <PackageReference Include="Microsoft.CSharp" Version="4.7.0" />
-    <PackageReference Include="StyleCop.Analyzers" Version="1.2.0-beta.507" PrivateAssets="All" />
-    <PackageReference Include="System.Collections.Immutable">
-      <Version>8.0.0</Version>
-    </PackageReference>
-    <PackageReference Include="System.Numerics.Vectors" Version="4.5.0" />
-    <PackageReference Include="System.Reflection.Emit.ILGeneration">
-      <Version>4.7.0</Version>
-    </PackageReference>
-    <PackageReference Include="System.Reflection.Emit.Lightweight">
-      <Version>4.7.0</Version>
-    </PackageReference>
-  </ItemGroup>
-
-  <ItemGroup>
-    <Reference Include="Microsoft.Psi.IL">
-      <HintPath>$(OutDir)\Microsoft.Psi.IL.dll</HintPath>
-    </Reference>
-  </ItemGroup>
-
-  <ItemGroup>
-    <None Include="$(OutDir)\Microsoft.Psi.IL.dll" Pack="true" PackagePath="lib\$(TargetFramework)" />
-  </ItemGroup>
-
-  <ItemGroup>
-    <PackageReference Update="NETStandard.Library" Version="2.0.3" />
-  </ItemGroup>
-
-  <Target Name="PreBuild" BeforeTargets="PreBuildEvent" Inputs="@(ILFiles)" Outputs="@(ILOutput)">
-    <Exec Command="$(MSBuildFrameworkToolsPath)ilasm @(ILFiles) /dll /output=$(OutDir)Microsoft.Psi.IL.dll /DEBUG=OPT" />
-  </Target>
-
-  <Target Name="ReallyClean" AfterTargets="Clean">
-    <Delete Files="@(ILOutput)" />
-  </Target>
-
-</Project>
+﻿<Project Sdk="Microsoft.NET.Sdk">
+
+  <PropertyGroup>
+    <TargetFramework>netstandard2.0</TargetFramework>
+	  <GeneratePackageOnBuild>true</GeneratePackageOnBuild>
+	  <PackageId>Microsoft.Psi.Runtime</PackageId>
+	  <Description>Provides the core APIs and components for Platform for Situated Intelligence.</Description>
+  </PropertyGroup>
+
+  <PropertyGroup Condition="'$(OS)'=='Unix'">
+    <ilasmPdbExt>dll.mdb</ilasmPdbExt>
+  </PropertyGroup>
+  
+  <PropertyGroup Condition="'$(OS)'!='Unix'">
+    <ilasmPdbExt>pdb</ilasmPdbExt>
+  </PropertyGroup>
+  
+  <PropertyGroup Condition="'$(Configuration)|$(Platform)'=='Debug|AnyCPU'">
+    <DefineConstants>TRACE;DEBUG;NETSTANDARD2_0;TRACKLEAKS</DefineConstants>
+    <AllowUnsafeBlocks>true</AllowUnsafeBlocks>
+    <OutputPath>bin\Debug</OutputPath>
+    <DocumentationFile>bin\Debug\netstandard2.0\Microsoft.Psi.xml</DocumentationFile>
+    <CodeAnalysisRuleSet>../../../Build/Microsoft.Psi.ruleset</CodeAnalysisRuleSet>
+    <TreatWarningsAsErrors>true</TreatWarningsAsErrors>
+    <WarningsAsErrors />
+    <PlatformTarget>AnyCPU</PlatformTarget>
+  </PropertyGroup>
+
+  <PropertyGroup Condition="'$(Configuration)|$(Platform)'=='Release|AnyCPU'">
+    <DefineConstants>TRACE;RELEASE;NETSTANDARD2_0</DefineConstants>
+    <AllowUnsafeBlocks>true</AllowUnsafeBlocks>
+    <OutputPath>bin\Release</OutputPath>
+    <DocumentationFile>bin\Release\netstandard2.0\Microsoft.Psi.xml</DocumentationFile>
+    <CodeAnalysisRuleSet>../../../Build/Microsoft.Psi.ruleset</CodeAnalysisRuleSet>
+    <TreatWarningsAsErrors>true</TreatWarningsAsErrors>
+    <WarningsAsErrors />
+  </PropertyGroup>
+
+  <ItemGroup>
+    <None Remove="stylecop.json" />
+  </ItemGroup>
+
+  <ItemGroup>
+    <AdditionalFiles Include="stylecop.json" />
+  </ItemGroup>
+
+  <ItemGroup>
+    <ILFiles Include="IL\*.il" />
+    <ILOutput Include="$(OutDir)Microsoft.Psi.IL.dll;$(OutDir)Microsoft.Psi.IL.$(ilasmPdbExt)" />
+  </ItemGroup>
+
+  <ItemGroup>
+    <PackageReference Include="Microsoft.CodeAnalysis.NetAnalyzers" Version="8.0.0">
+      <PrivateAssets>all</PrivateAssets>
+      <IncludeAssets>runtime; build; native; contentfiles; analyzers; buildtransitive</IncludeAssets>
+    </PackageReference>
+    <PackageReference Include="Microsoft.CSharp" Version="4.7.0" />
+    <PackageReference Include="StyleCop.Analyzers" Version="1.1.118" PrivateAssets="All" />
+    <PackageReference Include="System.Collections.Immutable">
+      <Version>1.7.0</Version>
+    </PackageReference>
+    <PackageReference Include="System.Numerics.Vectors" Version="4.5.0" />
+    <PackageReference Include="System.Reflection.Emit.ILGeneration">
+      <Version>4.7.0</Version>
+    </PackageReference>
+    <PackageReference Include="System.Reflection.Emit.Lightweight">
+      <Version>4.7.0</Version>
+    </PackageReference>
+  </ItemGroup>
+
+  <ItemGroup>
+    <Reference Include="Microsoft.Psi.IL">
+      <HintPath>$(OutDir)\Microsoft.Psi.IL.dll</HintPath>
+    </Reference>
+  </ItemGroup>
+
+  <ItemGroup>
+    <None Include="$(OutDir)\Microsoft.Psi.IL.dll" Pack="true" PackagePath="lib\$(TargetFramework)" />
+  </ItemGroup>
+
+  <ItemGroup>
+    <PackageReference Update="NETStandard.Library" Version="2.0.3" />
+  </ItemGroup>
+
+  <Target Name="PreBuild" BeforeTargets="PreBuildEvent" Inputs="@(ILFiles)" Outputs="@(ILOutput)">
+    <Exec Command="$(MSBuildFrameworkToolsPath)ilasm @(ILFiles) /dll /output=$(OutDir)Microsoft.Psi.IL.dll /DEBUG=OPT" />
+  </Target>
+
+  <Target Name="ReallyClean" AfterTargets="Clean">
+    <Delete Files="@(ILOutput)" />
+  </Target>
+
+</Project>