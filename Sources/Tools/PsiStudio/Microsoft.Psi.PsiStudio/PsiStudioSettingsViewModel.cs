﻿// Copyright (c) Microsoft Corporation. All rights reserved.
// Licensed under the MIT license.

namespace Microsoft.Psi.PsiStudio
{
    using System;
    using System.Collections;
    using System.Collections.Generic;
    using System.Collections.ObjectModel;
    using System.ComponentModel;
    using System.Linq;
    using System.Text;
    using Microsoft.Psi.Data;
    using Xceed.Wpf.Toolkit.PropertyGrid.Attributes;

    /// <summary>
    /// Implements a view model for Psi Studio settings.
    /// </summary>
    public class PsiStudioSettingsViewModel : ObservableObject, INotifyDataErrorInfo
    {
        private readonly Dictionary<string, List<string>> validationErrors = new ();
        private List<string> typeMappingsAsStringList;

        /// <summary>
        /// Initializes a new instance of the <see cref="PsiStudioSettingsViewModel"/> class.
        /// </summary>
        /// <param name="psiStudioSettings">The current psi studio settings.</param>
        public PsiStudioSettingsViewModel(PsiStudioSettings psiStudioSettings)
        {
            // Set defaults for all settings
            this.WindowPositionLeft = psiStudioSettings.WindowPositionLeft;
            this.WindowPositionTop = psiStudioSettings.WindowPositionTop;
            this.WindowWidth = psiStudioSettings.WindowWidth;
            this.WindowHeight = psiStudioSettings.WindowHeight;
            this.WindowState = psiStudioSettings.WindowState;
            this.TreeViewPanelWidth = psiStudioSettings.TreeViewPanelWidth;
            this.PropertiesPanelWidth = psiStudioSettings.PropertiesPanelWidth;
            this.DatasetsTabHeight = psiStudioSettings.DatasetsTabHeight;
            this.ShowAbsoluteTiming = psiStudioSettings.ShowAbsoluteTiming;
            this.ShowTimingRelativeToSessionStart = psiStudioSettings.ShowTimingRelativeToSessionStart;
            this.ShowTimingRelativeToSelectionStart = psiStudioSettings.ShowTimingRelativeToSelectionStart;
            this.MostRecentlyUsedLayoutName = psiStudioSettings.MostRecentlyUsedLayoutName;
            this.SaveLayoutBehavior = psiStudioSettings.SaveLayoutBehavior;
            this.AutoSaveDatasets = psiStudioSettings.AutoSaveDatasets;
            this.AutoLoadMostRecentlyUsedFileOnStartUp = psiStudioSettings.AutoLoadMostRecentlyUsedFileOnStartUp;
            this.MostRecentlyUsedDatasetFilenames = psiStudioSettings.MostRecentlyUsedDatasetFilenames;
            this.MostRecentlyUsedStoreFilenames = psiStudioSettings.MostRecentlyUsedStoreFilenames;

            // Generate a copy of the additional assemblies list
            this.AdditionalAssembliesAsStringList = psiStudioSettings.AdditionalAssemblies.ToList();
            this.AdditionalPipelineAssembliesAsStringList = psiStudioSettings.AdditionalPlugins.ToList();

            // Generate a copy of the type mappings
            this.TypeMappingsAsStringList = psiStudioSettings.TypeMappingsAsStringList.ToList();

            this.ShowSecurityWarningOnLoadingThirdPartyCode = psiStudioSettings.ShowSecurityWarningOnLoadingThirdPartyCode;
            this.ShowErrorLogOnLoadingAdditionalAssemblies = psiStudioSettings.ShowErrorLogOnLoadingAdditionalAssemblies;
        }

        /// <inheritdoc/>
        public event EventHandler<DataErrorsChangedEventArgs> ErrorsChanged;

        /// <summary>
        /// Gets or sets the main window left position.
        /// </summary>
        [Browsable(false)]
        public string WindowPositionLeft { get; set; }

        /// <summary>
        /// Gets or sets the main window top position.
        /// </summary>
        [Browsable(false)]
        public string WindowPositionTop { get; set; }

        /// <summary>
        /// Gets or sets the main window width.
        /// </summary>
        [Browsable(false)]
        public string WindowWidth { get; set; }

        /// <summary>
        /// Gets or sets the main window height.
        /// </summary>
        [Browsable(false)]
        public string WindowHeight { get; set; }

        /// <summary>
        /// Gets or sets the window state (normal, minimized, maximized).
        /// </summary>
        [Browsable(false)]
        public string WindowState { get; set; }

        /// <summary>
        /// Gets or sets the width of the tree views panel.
        /// </summary>
        [Browsable(false)]
        public string TreeViewPanelWidth { get; set; }

        /// <summary>
        /// Gets or sets the width of the properties panel.
        /// </summary>
        [Browsable(false)]
        public string PropertiesPanelWidth { get; set; }

        /// <summary>
        /// Gets or sets the height of the datasets tab.
        /// </summary>
        [Browsable(false)]
        public string DatasetsTabHeight { get; set; }

        /// <summary>
        /// Gets or sets the list of additional assemblies to load.
        /// </summary>
        [PropertyOrder(0)]
        [DisplayName("Additional Assemblies")]
        [Description("The list of additional third party assemblies to load at start-up.")]
        public List<string> AdditionalAssembliesAsStringList { get; set; }

        /// <summary>
        /// Gets or sets the list of additional pipeline assemblies to load.
        /// </summary>
        [PropertyOrder(1)]
        [DisplayName("Additional Pipeline Plugins")]
        [Description("The list of additional third party pipeline assemblies.")]
        public List<string> AdditionalPipelineAssembliesAsStringList { get; set; }

        /// <summary>
        /// Gets or sets the string representation of the type mappings.
        /// </summary>
        [PropertyOrder(1)]
        [DisplayName("Type Mappings")]
        [Description("The list of type mappings to use when deserializing streams, specified as a collection of OldType:NewType.")]
        public List<string> TypeMappingsAsStringList
        {
            get => this.typeMappingsAsStringList;
            set
            {
                this.typeMappingsAsStringList = value;
                this.ValidateTypeMappingsAsStringList();
            }
        }

        /// <summary>
        /// Gets or sets the name of the most recently used layout.
        /// </summary>
        [PropertyOrder(3)]
        [DisplayName("Most Recently Used Layout")]
        [Description("The name of the most recently used layout.")]
        public string MostRecentlyUsedLayoutName { get; set; }

        /// <summary>
        /// Gets or sets the list of most recently used datasets.
        /// </summary>
        [PropertyOrder(4)]
        [DisplayName("Most Recently Used Dataset Filenames")]
        [Description("The list of most recently used dataset filenames.")]
        public ObservableCollection<string> MostRecentlyUsedDatasetFilenames { get; set; }

        /// <summary>
        /// Gets or sets the list of most recently used stores.
        /// </summary>
<<<<<<< HEAD
        [PropertyOrder(5)]
=======
        [PropertyOrder(4)]
        [DisplayName("Most Recently Used Store Filenames")]
        [Description("The list of most recently used store filenames.")]
        public ObservableCollection<string> MostRecentlyUsedStoreFilenames { get; set; }

        /// <summary>
        /// Gets or sets a value specifying how changes to the current layout should be saved.
        /// </summary>
        [PropertyOrder(5)]
        [DisplayName("Save Changes to Current Layout")]
        [Description("Indicates how changes to the current layout should be saved.")]
        public SaveBehavior SaveLayoutBehavior { get; set; }

        /// <summary>
        /// Gets or sets a value indicating whether to set any open dataset object into autosave mode.
        /// </summary>
        [PropertyOrder(6)]
>>>>>>> a6709c71
        [DisplayName("Auto Save Datasets")]
        [Description("Indicates whether datasets should be automatically saved when partitions/sessions are added or removed.")]
        public bool AutoSaveDatasets { get; set; }

        /// <summary>
        /// Gets or sets a value indicating whether to automatically load the most recently used dataset upon startup.
        /// </summary>
<<<<<<< HEAD
        [PropertyOrder(6)]
=======
        [PropertyOrder(7)]
>>>>>>> a6709c71
        [DisplayName("Auto Load Most Recently Used Dataset")]
        [Description("Indicates whether the most recently used dataset should be automatically loaded at start-up.")]
        public bool AutoLoadMostRecentlyUsedFileOnStartUp { get; set; }

        /// <summary>
        /// Gets or sets a value indicating whether the show absolute timing button should be pressed.
        /// </summary>
<<<<<<< HEAD
        [PropertyOrder(7)]
=======
        [PropertyOrder(8)]
>>>>>>> a6709c71
        [DisplayName("Show Absolute Time")]
        [Description("Indicates whether the navigator should automatically show the Absolute Time clock.")]
        public bool ShowAbsoluteTiming { get; set; }

        /// <summary>
        /// Gets or sets a value indicating whether the show timing relative to session start button should be pressed.
        /// </summary>
<<<<<<< HEAD
        [PropertyOrder(8)]
=======
        [PropertyOrder(9)]
>>>>>>> a6709c71
        [DisplayName("Show Time Relative to Session Start")]
        [Description("Indicates whether the navigator should automatically show the Time Relative to Session Start clock.")]
        public bool ShowTimingRelativeToSessionStart { get; set; }

        /// <summary>
        /// Gets or sets a value indicating whether the show timing relative to selection start button should be pressed.
        /// </summary>
<<<<<<< HEAD
        [PropertyOrder(9)]
=======
        [PropertyOrder(10)]
>>>>>>> a6709c71
        [DisplayName("Show Time Relative to Selection Start")]
        [Description("Indicates whether the navigator should automatically show the Time Relative to Selection Start clock.")]
        public bool ShowTimingRelativeToSelectionStart { get; set; }

        /// <summary>
        /// Gets or sets a value indicating whether to skip the security warning when loading
        /// third party assemblies or code.
        /// </summary>
<<<<<<< HEAD
        [PropertyOrder(10)]
=======
        [PropertyOrder(11)]
>>>>>>> a6709c71
        [DisplayName("Show Security Warning for Third Party Code")]
        [Description("Indicates whether to show the security warning when loading additional third party assemblies.")]
        public bool ShowSecurityWarningOnLoadingThirdPartyCode { get; set; }

        /// <summary>
        /// Gets or sets a value indicating whether to show the error log when errors occur
        /// while loading third party assemblies or code.
        /// </summary>
<<<<<<< HEAD
        [PropertyOrder(11)]
=======
        [PropertyOrder(12)]
>>>>>>> a6709c71
        [DisplayName("Show Error Log when Loading Additional Assemblies")]
        [Description("Indicates whether to show the error log when errors occur while loading third party assemblies or code.")]
        public bool ShowErrorLogOnLoadingAdditionalAssemblies { get; set; }

        /// <summary>
        /// Gets the validation errors for this object.
        /// </summary>
        [Browsable(false)]
        public string Error
        {
            get
            {
                var errorText = new StringBuilder();
                if (this.validationErrors.Count > 0)
                {
                    errorText.AppendLine("There were errors with some of the settings values. Please correct them before saving.");
                    errorText.AppendLine();

                    // Concatenate the validation errors for each property
                    foreach (var errors in this.validationErrors)
                    {
                        errorText.AppendLine($"{errors.Key}:");
                        foreach (var error in errors.Value)
                        {
                            errorText.AppendLine(error);
                        }
                    }
                }

                return errorText.ToString();
            }
        }

        /// <inheritdoc/>
        [Browsable(false)]
        public bool HasErrors => this.validationErrors.Count > 0;

        /// <inheritdoc/>
        public IEnumerable GetErrors(string propertyName)
        {
            return this.validationErrors.TryGetValue(propertyName, out var errors) ? errors : null;
        }

        /// <summary>
        /// Updates the supplied PsiStudio settings object.
        /// </summary>
        /// <param name="settings">The PsiStudio settings object to update.</param>
        /// <returns>True if the configuration update requires a PsiStudio restart.</returns>
        public bool UpdateSettings(PsiStudioSettings settings)
        {
            var requiresRestart = false;
            var existingAssemblies = settings.AdditionalAssemblies.ToList();
            if (this.AdditionalAssembliesAsStringList.Any(s => !existingAssemblies.Contains(s)))
            {
                requiresRestart = true;
            }

            var existingTypeMappings = settings.TypeMappingsAsStringList;
            if (this.TypeMappingsAsStringList.Any(s => !existingTypeMappings.Contains(s)))
            {
                requiresRestart = true;
            }

            settings.WindowPositionLeft = this.WindowPositionLeft;
            settings.WindowPositionTop = this.WindowPositionTop;
            settings.WindowWidth = this.WindowWidth;
            settings.WindowHeight = this.WindowHeight;
            settings.WindowState = this.WindowState;
            settings.TreeViewPanelWidth = this.TreeViewPanelWidth;
            settings.PropertiesPanelWidth = this.PropertiesPanelWidth;
            settings.DatasetsTabHeight = this.DatasetsTabHeight;
            settings.ShowAbsoluteTiming = this.ShowAbsoluteTiming;
            settings.ShowTimingRelativeToSessionStart = this.ShowTimingRelativeToSessionStart;
            settings.ShowTimingRelativeToSelectionStart = this.ShowTimingRelativeToSelectionStart;
            settings.MostRecentlyUsedLayoutName = this.MostRecentlyUsedLayoutName;
            settings.SaveLayoutBehavior = this.SaveLayoutBehavior;
            settings.AutoSaveDatasets = this.AutoSaveDatasets;
            settings.AutoLoadMostRecentlyUsedFileOnStartUp = this.AutoLoadMostRecentlyUsedFileOnStartUp;
            settings.MostRecentlyUsedDatasetFilenames = this.MostRecentlyUsedDatasetFilenames;
            settings.MostRecentlyUsedStoreFilenames = this.MostRecentlyUsedStoreFilenames;
            settings.AdditionalAssemblies = this.AdditionalAssembliesAsStringList;
            settings.TypeMappingsAsStringList = this.TypeMappingsAsStringList;
            settings.ShowSecurityWarningOnLoadingThirdPartyCode = this.ShowSecurityWarningOnLoadingThirdPartyCode;
            settings.ShowErrorLogOnLoadingAdditionalAssemblies = this.ShowErrorLogOnLoadingAdditionalAssemblies;

            return requiresRestart;
        }

        /// <summary>
        /// Validator for the TypeMappingsAsStringList property.
        /// </summary>
        private void ValidateTypeMappingsAsStringList()
        {
            var typeMappings = new Dictionary<string, string>();
            var syntaxErrors = new List<string>();
            var duplicates = new List<string>();

            foreach (string mapping in this.TypeMappingsAsStringList)
            {
                // Ignore whitespace entries
                if (!string.IsNullOrWhiteSpace(mapping))
                {
                    // Ensure that mapping has the correct syntax of OldType:NewType
                    var types = mapping.Split(':');
                    if (types.Length != 2)
                    {
                        syntaxErrors.Add(mapping);
                    }
                    else
                    {
                        // Ensure there are no duplicate mappings for OldType
                        string fromType = types[0].Trim();
                        string toType = types[1].Trim();
                        if (typeMappings.ContainsKey(fromType))
                        {
                            duplicates.Add(fromType);
                        }
                        else
                        {
                            typeMappings.Add(fromType, toType);
                        }
                    }
                }
            }

            // Construct the validation error messages for this property
            var errors = new List<string>();

            if (syntaxErrors.Count > 0)
            {
                var errorText = new StringBuilder();
                errorText.AppendLine(
                    "There was an error with some of the type mapping(s). Each mapping should be on " +
                    "a separate line and be a pair of fully-qualified type names (e.g. OldType:NewType) " +
                    "separated by a colon. Please correct the following type mapping entries:");

                syntaxErrors.ForEach(mapping => errorText.AppendLine($"- {mapping}"));

                errors.Add(errorText.ToString());
            }

            if (duplicates.Count > 0)
            {
                var errorText = new StringBuilder();
                errorText.AppendLine("Duplicate mappings were found for the following types. Please enter only one mapping per type.");
                duplicates.ForEach(type => errorText.AppendLine($"- {type}"));

                errors.Add(errorText.ToString());
            }

            // Set the error text if there were validation errors
            if (errors.Count > 0)
            {
                this.validationErrors[nameof(this.TypeMappingsAsStringList)] = errors;
            }
            else
            {
                this.validationErrors.Remove(nameof(this.TypeMappingsAsStringList));
            }

            this.RaiseErrorsChanged(nameof(this.TypeMappingsAsStringList));
        }

        /// <summary>
        /// Raises the <see cref="ErrorsChanged"/> event the specified property.
        /// </summary>
        /// <param name="propertyName">The property name.</param>
        private void RaiseErrorsChanged(string propertyName)
        {
            this.ErrorsChanged?.Invoke(this, new DataErrorsChangedEventArgs(propertyName));
        }
    }
}<|MERGE_RESOLUTION|>--- conflicted
+++ resolved
@@ -159,9 +159,6 @@
         /// <summary>
         /// Gets or sets the list of most recently used stores.
         /// </summary>
-<<<<<<< HEAD
-        [PropertyOrder(5)]
-=======
         [PropertyOrder(4)]
         [DisplayName("Most Recently Used Store Filenames")]
         [Description("The list of most recently used store filenames.")]
@@ -179,7 +176,6 @@
         /// Gets or sets a value indicating whether to set any open dataset object into autosave mode.
         /// </summary>
         [PropertyOrder(6)]
->>>>>>> a6709c71
         [DisplayName("Auto Save Datasets")]
         [Description("Indicates whether datasets should be automatically saved when partitions/sessions are added or removed.")]
         public bool AutoSaveDatasets { get; set; }
@@ -187,11 +183,7 @@
         /// <summary>
         /// Gets or sets a value indicating whether to automatically load the most recently used dataset upon startup.
         /// </summary>
-<<<<<<< HEAD
-        [PropertyOrder(6)]
-=======
         [PropertyOrder(7)]
->>>>>>> a6709c71
         [DisplayName("Auto Load Most Recently Used Dataset")]
         [Description("Indicates whether the most recently used dataset should be automatically loaded at start-up.")]
         public bool AutoLoadMostRecentlyUsedFileOnStartUp { get; set; }
@@ -199,11 +191,7 @@
         /// <summary>
         /// Gets or sets a value indicating whether the show absolute timing button should be pressed.
         /// </summary>
-<<<<<<< HEAD
-        [PropertyOrder(7)]
-=======
         [PropertyOrder(8)]
->>>>>>> a6709c71
         [DisplayName("Show Absolute Time")]
         [Description("Indicates whether the navigator should automatically show the Absolute Time clock.")]
         public bool ShowAbsoluteTiming { get; set; }
@@ -211,11 +199,7 @@
         /// <summary>
         /// Gets or sets a value indicating whether the show timing relative to session start button should be pressed.
         /// </summary>
-<<<<<<< HEAD
-        [PropertyOrder(8)]
-=======
         [PropertyOrder(9)]
->>>>>>> a6709c71
         [DisplayName("Show Time Relative to Session Start")]
         [Description("Indicates whether the navigator should automatically show the Time Relative to Session Start clock.")]
         public bool ShowTimingRelativeToSessionStart { get; set; }
@@ -223,11 +207,7 @@
         /// <summary>
         /// Gets or sets a value indicating whether the show timing relative to selection start button should be pressed.
         /// </summary>
-<<<<<<< HEAD
-        [PropertyOrder(9)]
-=======
         [PropertyOrder(10)]
->>>>>>> a6709c71
         [DisplayName("Show Time Relative to Selection Start")]
         [Description("Indicates whether the navigator should automatically show the Time Relative to Selection Start clock.")]
         public bool ShowTimingRelativeToSelectionStart { get; set; }
@@ -236,11 +216,7 @@
         /// Gets or sets a value indicating whether to skip the security warning when loading
         /// third party assemblies or code.
         /// </summary>
-<<<<<<< HEAD
-        [PropertyOrder(10)]
-=======
         [PropertyOrder(11)]
->>>>>>> a6709c71
         [DisplayName("Show Security Warning for Third Party Code")]
         [Description("Indicates whether to show the security warning when loading additional third party assemblies.")]
         public bool ShowSecurityWarningOnLoadingThirdPartyCode { get; set; }
@@ -249,11 +225,7 @@
         /// Gets or sets a value indicating whether to show the error log when errors occur
         /// while loading third party assemblies or code.
         /// </summary>
-<<<<<<< HEAD
-        [PropertyOrder(11)]
-=======
         [PropertyOrder(12)]
->>>>>>> a6709c71
         [DisplayName("Show Error Log when Loading Additional Assemblies")]
         [Description("Indicates whether to show the error log when errors occur while loading third party assemblies or code.")]
         public bool ShowErrorLogOnLoadingAdditionalAssemblies { get; set; }
