﻿<Project Sdk="Microsoft.NET.Sdk">
  <PropertyGroup>
    <TargetFramework>net472</TargetFramework>
    <ApplicationIcon>Psi.ico</ApplicationIcon>
    <OutputType>WinExe</OutputType>
    <StartupObject />
  </PropertyGroup>
  <PropertyGroup Condition="'$(Configuration)|$(Platform)'=='Debug|AnyCPU'">
    <DocumentationFile>bin\Debug\Microsoft.Psi.PsiStudio.xml</DocumentationFile>
    <CodeAnalysisRuleSet>..\..\..\..\Build\Microsoft.Psi.ruleset</CodeAnalysisRuleSet>
    <TreatWarningsAsErrors>true</TreatWarningsAsErrors>
    <WarningsAsErrors />
    <AllowUnsafeBlocks>true</AllowUnsafeBlocks>
    <PlatformTarget>AnyCPU</PlatformTarget>
  </PropertyGroup>
  <PropertyGroup Condition="'$(Configuration)|$(Platform)'=='Release|AnyCPU'">
    <DocumentationFile>bin\Release\Microsoft.Psi.PsiStudio.xml</DocumentationFile>
    <CodeAnalysisRuleSet>..\..\..\..\Build\Microsoft.Psi.ruleset</CodeAnalysisRuleSet>
    <TreatWarningsAsErrors>true</TreatWarningsAsErrors>
    <WarningsAsErrors />
    <AllowUnsafeBlocks>true</AllowUnsafeBlocks>
    <PlatformTarget>AnyCPU</PlatformTarget>
  </PropertyGroup>
  <ItemGroup>
    <None Remove="App.xaml" />
    <None Remove="MainWindow.xaml" />
    <None Remove="stylecop.json" />
    <None Remove="Windows\AdditionalAssembliesWindow.xaml" />
    <None Remove="Windows\HelpWindow.xaml" />
    <None Remove="Windows\LayoutNameWindow.xaml" />
    <None Remove="Windows\LoadingDatasetWindow.xaml" />
    <None Remove="Windows\PiplinePluginsWindow.xaml" />
  </ItemGroup>
  <ItemGroup>
    <AdditionalFiles Include="stylecop.json" />
  </ItemGroup>
  <ItemGroup>
    <ApplicationDefinition Include="App.xaml" />
  </ItemGroup>
  <ItemGroup>
    <Page Include="MainWindow.xaml" />
<<<<<<< HEAD
    <Page Include="Windows\PiplinePluginsWindow.xaml" />
=======
    <Page Include="Windows\HelpWindow.xaml" />
>>>>>>> a6709c71
    <Page Include="Windows\PsiStudioSettingsWindow.xaml" />
    <Page Include="Windows\AdditionalAssembliesWindow.xaml" />
    <Page Include="Windows\LayoutNameWindow.xaml" />
  </ItemGroup>
  <ItemGroup>
    <ProjectReference Include="..\..\..\Audio\Microsoft.Psi.Audio.Windows\Microsoft.Psi.Audio.Windows.csproj" />
    <ProjectReference Include="..\..\..\Audio\Microsoft.Psi.Audio\Microsoft.Psi.Audio.csproj" />
    <ProjectReference Include="..\..\..\Data\Microsoft.Psi.Data\Microsoft.Psi.Data.csproj" />
    <ProjectReference Include="..\..\..\Imaging\Microsoft.Psi.Imaging.Windows\Microsoft.Psi.Imaging.Windows.csproj" />
    <ProjectReference Include="..\..\..\Imaging\Microsoft.Psi.Imaging\Microsoft.Psi.Imaging.csproj" />
    <ProjectReference Include="..\..\..\Runtime\Microsoft.Psi\Microsoft.Psi.csproj" />
    <ProjectReference Include="..\..\..\Speech\Microsoft.Psi.Speech.Windows\Microsoft.Psi.Speech.Windows.csproj" />
    <ProjectReference Include="..\..\..\Visualization\Microsoft.Psi.Visualization.Windows\Microsoft.Psi.Visualization.Windows.csproj" />
  </ItemGroup>
  <ItemGroup>
    <Reference Include="PresentationCore" />
    <Reference Include="PresentationFramework" />
    <Reference Include="System.Windows.Forms" />
    <Reference Include="System.Xaml" />
    <Reference Include="WindowsBase" />
  </ItemGroup>
  <ItemGroup>
    <PackageReference Include="Microsoft.CodeAnalysis.NetAnalyzers" Version="8.0.0">
      <PrivateAssets>all</PrivateAssets>
      <IncludeAssets>runtime; build; native; contentfiles; analyzers; buildtransitive</IncludeAssets>
    </PackageReference>
    <PackageReference Include="StyleCop.Analyzers" Version="1.1.118">
      <PrivateAssets>all</PrivateAssets>
      <IncludeAssets>runtime; build; native; contentfiles; analyzers; buildtransitive</IncludeAssets>
    </PackageReference>
  </ItemGroup>
</Project><|MERGE_RESOLUTION|>--- conflicted
+++ resolved
@@ -39,11 +39,8 @@
   </ItemGroup>
   <ItemGroup>
     <Page Include="MainWindow.xaml" />
-<<<<<<< HEAD
     <Page Include="Windows\PiplinePluginsWindow.xaml" />
-=======
     <Page Include="Windows\HelpWindow.xaml" />
->>>>>>> a6709c71
     <Page Include="Windows\PsiStudioSettingsWindow.xaml" />
     <Page Include="Windows\AdditionalAssembliesWindow.xaml" />
     <Page Include="Windows\LayoutNameWindow.xaml" />
