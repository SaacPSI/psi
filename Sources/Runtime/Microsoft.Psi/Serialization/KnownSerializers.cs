--- conflicted
+++ resolved
@@ -1,708 +1,689 @@
-﻿// Copyright (c) Microsoft Corporation. All rights reserved.
-// Licensed under the MIT license.
-
-namespace Microsoft.Psi.Serialization
-{
-    using System;
-    using System.Collections.Concurrent;
-    using System.Collections.Generic;
-    using System.IO;
-    using System.Linq;
-    using System.Reflection;
-    using System.Runtime.CompilerServices;
-    using System.Runtime.Serialization;
-    using Microsoft.Psi.Common;
-
-    /// <summary>
-    /// Represents the registry of all serializers.
-    /// The <see cref="KnownSerializers.defaultKnownSerializers"/> contains system-wide serializers for the current version of the type system.
-    /// Serializers explicitly registered with this instance are used by all other instances unless an override is specified.
-    /// When deserializing from a persisted file, the <see cref="Microsoft.Psi.Data.Importer"/> instance returned by
-    /// the <see cref="Data.PsiImporter"/> will create its own KnownSerializer instance, and register serializers
-    /// compatible with the store being open.
-    /// </summary>
-    /// <remarks>
-    /// The following rules are applied when searching for a suitable serializer:
-    /// - registered serializer for the concrete type
-    /// - annotated serializer on the concrete type
-    /// - registered serializer for the generic type the current type is constructed from
-    /// - annotated serializer on the generic type the current type is constructed from
-    /// - auto-generated serializer
-    ///
-    /// When deserializing a polymorphic field, the field's object value might have a different type than the declared (static)
-    /// type of the field (e.g the field is declared as IEnumerable{int} and is assigned an int[]).
-    /// In such cases the runtime might not be able to find the correct type to use,
-    /// and can only instantiate the correct deserializer if one of the following is true:
-    /// - a serializer has been explicitly registered for the object type or contract using <see cref="Register{T, TSerializer}(CloningFlags)"/>
-    /// - a type has been explicitly registered with an explicit contract name <see cref="Register{T}(string, CloningFlags)"/> or <see cref="Register{T, TSerializer}(string, CloningFlags)"/>.
-    /// </remarks>
-    public class KnownSerializers
-    {
-        // Developer notes:
-        // The goal of this class is to cache (type -> serializer) mappings for a particular serialization system version
-        // and to service two queries at runtime: (type -> serializer) and (id -> serializer).
-        // There can be at most one entry in the cache for a given type.
-        // Some serializers are registered explicitly, but most are generated on demand, the first time they are requested.
-        // Serializers are created from a triad of [<schema>] + [<type>] + [<serializer>]
-        // where any two of the three parts can be missing, in which case they are inferred.
-        // The <schema> part, if specified, comes from persisted files (is persisted with serialized data)
-        //    - the schema can be a full TypeSchema or a partial schema as a pair of (id, type hint)
-        //    - if missing, schema is generated from <type> through reflection, according to DataContract or Binary Serialization rules.
-        // The <serializer> part, if specified, comes from explicit registration
-        //    - if missing, the serializer is determined according to the rules above
-        // The <type> part, if specified, comes from the serialization subsystem, the first time it encounters the type during
-        // serialization or deserialization.
-        //    - if missing, the type is inferred from the schema
-        // The <schema> <-> <type> mapping is based on contract name. When the <schema> contract name and the <type> contract name
-        // don't match, users can force the association by registering the <type> with the expected <schema> contract name.
-        // Even when the contract names match, if the type is used in a polymorphic context,
-        // the serialization subsystem might fail to find it when searching based on id.
-        // In this case the type needs to be registered explicitly as well.
-        // The code makes the following assumptions:
-        // - the serialization runtime version is known at construction time
-        // - types can be registered before or after their corresponding schemas
-        //    (e.g. in live mode, the schema might come after the pipeline starts)
-        // - there can be at most one schema for a type and at most one type for a schema,
-        //    and they must have matching IDs (implicitly or because of a user-specified name mapping)
-
-        // the set of types we don't know how to serialize
-        private static readonly HashSet<Type> UnserializableTypes = new ();
-
-        /// <summary>
-        /// The default set of types and serializer creation rules globally known to the serialization subsystem.
-        /// Custom serializers can be added directly to this set.
-        /// </summary>
-        private static KnownSerializers defaultKnownSerializers;
-
-        // mapping from fully-qualified .NET type names to synonyms
-        private readonly Dictionary<string, string> typeNameSynonyms = new ();
-
-        // the serialization subsystem version used by this instance
-        private readonly RuntimeInfo runtimeInfo;
-
-        // the default instance marker
-        private readonly bool isDefault;
-
-        private readonly object syncRoot = new ();
-
-        // *************** the rules for creating serializers ****************
-
-        // the custom generic serializers, such as SharedSerializer<Shared<T>>, that need to be instantiated for every T
-        private readonly Dictionary<Type, Type> templates;
-
-        // the custom serializers, such as ManagedBufferSerializer, which have been registered explicitly rather than with class annotations
-        private readonly Dictionary<Type, Type> serializers;
-
-        // used to find a type for a given schema (when creating a handler from a polymorphic field: id -> schema -> type)
-        private readonly ConcurrentDictionary<string, Type> knownTypes;
-
-        // used to find the name from a type (when creating a handler: type -> string -> schema)
-        private readonly ConcurrentDictionary<Type, string> knownNames;
-
-        // used to find schema for a given contract name (when creating a handler: type -> string -> schema)
-        private readonly ConcurrentDictionary<string, TypeSchema> schemas;
-
-        // used to find the schema by id (when creating a handler from a polymorphic field: id -> schema -> type)
-        private readonly ConcurrentDictionary<int, TypeSchema> schemasById;
-
-        // used to find the cloning flags for a given type
-        private readonly ConcurrentDictionary<Type, CloningFlags> cloningFlags;
-
-        // *************** the cached handlers and handler indexes ****************
-        // these caches are accessed often once the rules are expanded into handlers,
-        // so we use regular collections to optimize the read path at the expense of the update path (implemented as memcopy and swap)
-
-        // the instantiated serializers, by target type
-        private volatile SerializationHandler[] handlers;
-
-        // the handler index, used by serializers to find and cache the index into the handlers set.
-        private volatile Dictionary<SerializationHandler, int> index;
-
-        // the instantiated serializers, by target type
-        private volatile Dictionary<Type, SerializationHandler> handlersByType;
-
-        // the instantiated serializers, by hash of contract names
-        private volatile Dictionary<int, SerializationHandler> handlersById;
-
-        static KnownSerializers()
-        {
-            UnserializableTypes.Add(typeof(Type));
-            UnserializableTypes.Add(typeof(IntPtr));
-            UnserializableTypes.Add(typeof(UIntPtr));
-            UnserializableTypes.Add(typeof(MemberInfo));
-            UnserializableTypes.Add(typeof(System.Diagnostics.StackTrace));
-            defaultKnownSerializers = new KnownSerializers(true, RuntimeInfo.Latest);
-        }
-
-        /// <summary>
-        /// Initializes a new instance of the <see cref="KnownSerializers"/> class.
-        /// </summary>
-        /// <param name="runtimeInfo">The version of the runtime to be compatible with. This dictates the behavior of automatic serialization.</param>
-        /// <param name="knownSerializers">A set of known serializers to initialize with.</param>
-        public KnownSerializers(RuntimeInfo runtimeInfo = null, KnownSerializers knownSerializers = null)
-            : this(false, runtimeInfo ?? RuntimeInfo.Latest)
-        {
-            if (knownSerializers != null)
-            {
-                // all other instances start off with the Default rules
-                this.templates = new Dictionary<Type, Type>(knownSerializers.templates);
-                this.serializers = new Dictionary<Type, Type>(knownSerializers.serializers);
-                this.knownTypes = new ConcurrentDictionary<string, Type>(knownSerializers.knownTypes);
-                this.knownNames = new ConcurrentDictionary<Type, string>(knownSerializers.knownNames);
-                this.schemas = new ConcurrentDictionary<string, TypeSchema>(knownSerializers.schemas);
-                this.schemasById = new ConcurrentDictionary<int, TypeSchema>(knownSerializers.schemasById);
-                this.cloningFlags = new ConcurrentDictionary<Type, CloningFlags>(knownSerializers.cloningFlags);
-            }
-        }
-
-        private KnownSerializers(bool isDefault, RuntimeInfo runtimeInfo)
-        {
-            this.isDefault = isDefault;
-            this.runtimeInfo = runtimeInfo; // this can change because of metadata updates!
-
-            this.handlers = new SerializationHandler[0];
-            this.handlersById = new Dictionary<int, SerializationHandler>();
-            this.handlersByType = new Dictionary<Type, SerializationHandler>();
-            this.index = new Dictionary<SerializationHandler, int>();
-
-<<<<<<< HEAD
-            if (isDefault)
-            {
-                this.templates = new Dictionary<Type, Type>();
-                this.serializers = new Dictionary<Type, Type>();
-                this.knownTypes = new ConcurrentDictionary<string, Type>();
-                this.knownNames = new ConcurrentDictionary<Type, string>();
-                this.schemas = new ConcurrentDictionary<string, TypeSchema>();
-                this.schemasById = new ConcurrentDictionary<int, TypeSchema>();
-                this.cloningFlags = new ConcurrentDictionary<Type, CloningFlags>();
-
-                // register non-generic, custom serializers
-                this.Register<string, StringSerializer>();
-                this.Register<byte[], ByteArraySerializer>();
-                this.Register<BufferReader, BufferSerializer>();
-                this.Register<string[], StringArraySerializer>();
-                this.Register<MemoryStream, MemoryStreamSerializer>();
-                this.RegisterGenericSerializer(typeof(EnumerableSerializer<>));
-                this.RegisterGenericSerializer(typeof(DictionarySerializer<,>));
-            }
-            else
-            {
-                // all other instances start off with the Default rules
-                this.templates = new Dictionary<Type, Type>(defaultKnownSerializers.templates);
-                this.serializers = new Dictionary<Type, Type>(defaultKnownSerializers.serializers);
-                this.knownTypes = new ConcurrentDictionary<string, Type>(defaultKnownSerializers.knownTypes);
-                this.knownNames = new ConcurrentDictionary<Type, string>(defaultKnownSerializers.knownNames);
-                this.schemas = new ConcurrentDictionary<string, TypeSchema>(defaultKnownSerializers.schemas);
-                this.schemasById = new ConcurrentDictionary<int, TypeSchema>(defaultKnownSerializers.schemasById);
-                this.cloningFlags = new ConcurrentDictionary<Type, CloningFlags>(defaultKnownSerializers.cloningFlags);
-            }
-=======
-            this.templates = new Dictionary<Type, Type>();
-            this.serializers = new Dictionary<Type, Type>();
-            this.knownTypes = new ConcurrentDictionary<string, Type>();
-            this.knownNames = new ConcurrentDictionary<Type, string>();
-            this.schemas = new ConcurrentDictionary<string, TypeSchema>();
-            this.schemasById = new ConcurrentDictionary<int, TypeSchema>();
-            this.cloningFlags = new ConcurrentDictionary<Type, CloningFlags>();
-
-            // register non-generic, custom serializers
-            this.Register<string, StringSerializer>();
-            this.Register<byte[], ByteArraySerializer>();
-            this.Register<BufferReader, BufferSerializer>();
-            this.Register<string[], StringArraySerializer>();
-            this.Register<MemoryStream, MemoryStreamSerializer>();
-            this.RegisterGenericSerializer(typeof(EnumerableSerializer<>));
-            this.RegisterGenericSerializer(typeof(DictionarySerializer<,>));
->>>>>>> a6709c71
-        }
-
-        /// <summary>
-        /// Event which fires when each new type schema has been added.
-        /// </summary>
-        public event EventHandler<TypeSchema> SchemaAdded;
-
-        /// <summary>
-        /// Gets the runtime info, including the version of the serialization subsystem.
-        /// </summary>
-        public RuntimeInfo RuntimeInfo => this.runtimeInfo;
-
-        /// <summary>
-        /// Gets the set of schemas in use.
-        /// </summary>
-        public IDictionary<string, TypeSchema> Schemas => this.schemas;
-
-        /// <summary>
-        /// Gets the set of type name synonyms.
-        /// </summary>
-        public IDictionary<string, string> TypeNameSynonyms => this.typeNameSynonyms;
-
-        /// <summary>
-        /// Initializes a new instance of the <see cref="KnownSerializers"/> class.
-        /// </summary>
-        /// <returns><see cref="KnownSerializers"/> static class. </returns>
-        public static KnownSerializers GetKnownSerializers()
-        {
-            return defaultKnownSerializers;
-        }
-
-        /// <summary>
-        /// Registers type T with the specified contract name.
-        /// Use this overload to deserialize data persisted before a type name change.
-        /// </summary>
-        /// <typeparam name="T">The type to use when deserializing objects with the specified contract.</typeparam>
-        /// <param name="contractName">The name to remap. This can be a full type name or a contract name.</param>
-        /// <param name="cloningFlags">Optional flags that control the cloning behavior for this type.</param>
-        public void Register<T>(string contractName, CloningFlags cloningFlags = CloningFlags.None) => this.Register(typeof(T), contractName, cloningFlags);
-
-        /// <summary>
-        /// Registers a given type with the specified contract name.
-        /// Use this overload to deserialize data persisted before a type name change.
-        /// </summary>
-        /// <param name="type">The type to use when deserializing objects with the specified contract.</param>
-        /// <param name="contractName">The name to remap. This can be a full type name or a contract name.</param>
-        /// <param name="cloningFlags">Optional flags that control the cloning behavior for this type.</param>
-        public void Register(Type type, string contractName, CloningFlags cloningFlags = CloningFlags.None)
-        {
-            contractName ??= TypeSchema.GetContractName(type, this.runtimeInfo.SerializationSystemVersion);
-            if (this.knownTypes.TryGetValue(contractName, out Type existingType) && existingType != type)
-            {
-                throw new SerializationException($"Cannot register type {type.AssemblyQualifiedName} under the contract name {contractName} because the type {existingType.AssemblyQualifiedName} is already registered under the same name.");
-            }
-
-            if (this.cloningFlags.TryGetValue(type, out var existingFlags) || this.handlersByType.ContainsKey(type))
-            {
-                // cannot re-register once type flags has been registered or handler has been created
-                if (existingFlags != cloningFlags)
-                {
-                    throw new SerializationException($"Cannot register type {type.AssemblyQualifiedName} with cloning flags ({cloningFlags}) because a handler for it has already been created with flags ({existingFlags}).");
-                }
-            }
-
-            this.knownTypes[contractName] = type;
-            this.knownNames[type] = contractName;
-            this.cloningFlags[type] = cloningFlags;
-        }
-
-        /// <summary>
-        /// Registers a type that the serialization system would not be able find or resolve.
-        /// Use this overload when type T is required in a polymorphic context.
-        /// </summary>
-        /// <typeparam name="T">The type to serialize.</typeparam>
-        /// <param name="cloningFlags">Optional flags that control the cloning behavior for this type.</param>
-        /// <remarks>
-        /// When deserializing a polymorphic field, the field's object value might have a different type than the declared (static)
-        /// type of the field (e.g the field is declared as IEnumerable{int} and is assigned a MyCustomCollection{int}).
-        /// Pre-registering the type allows the runtime to find it in such circumstances.
-        /// </remarks>
-        public void Register<T>(CloningFlags cloningFlags = CloningFlags.None) => this.Register(typeof(T), null, cloningFlags);
-
-        /// <summary>
-        /// Registers a serializer based on type.
-        /// Use this overload to register a custom implementation of <see cref="ISerializer{T}"/>.
-        /// </summary>
-        /// <typeparam name="T">The type being serialized.</typeparam>
-        /// <typeparam name="TSerializer">
-        /// The corresponding type of serializer to use, which replaces any <see cref="SerializerAttribute"/> annotation.
-        /// </typeparam>
-        /// <param name="cloningFlags">Optional flags that control the cloning behavior for this type.</param>
-        public void Register<T, TSerializer>(CloningFlags cloningFlags = CloningFlags.None)
-            where TSerializer : ISerializer<T>, new() => this.Register<T, TSerializer>(null, cloningFlags);
-
-        /// <summary>
-        /// Registers a type and serializer for the specified contract type.
-        /// Use this overload to deserialize data persisted before a type name change.
-        /// </summary>
-        /// <param name="contractName">The previous contract name of type T.</param>
-        /// <param name="cloningFlags">Optional flags that control the cloning behavior for this type.</param>
-        /// <typeparam name="T">The type being serialized.</typeparam>
-        /// <typeparam name="TSerializer">
-        /// The corresponding type of serializer to use, which replaces any <see cref="SerializerAttribute"/> annotation.
-        /// </typeparam>
-        public void Register<T, TSerializer>(string contractName, CloningFlags cloningFlags = CloningFlags.None)
-            where TSerializer : ISerializer<T>, new()
-        {
-            Type t = typeof(T);
-            this.Register(t, contractName, cloningFlags);
-            this.serializers[t] = typeof(TSerializer);
-        }
-
-        /// <summary>
-        /// Registers a generic serializer, that is, a serializer defined for a generic type.
-        /// The generic serializer must implement <see cref="ISerializer{T}"/>.
-        /// </summary>
-        /// <param name="genericSerializer">The type of generic serializer to register.</param>
-        public void RegisterGenericSerializer(Type genericSerializer)
-        {
-            var interf = genericSerializer.GetInterface(typeof(ISerializer<>).FullName);
-            var serializableType = interf.GetGenericArguments()[0];
-            serializableType = TypeResolutionHelper.GetVerifiedType(serializableType.Namespace + "." + serializableType.Name); // FullName doesn't work here
-            this.templates[serializableType] = genericSerializer;
-        }
-
-        /// <summary>
-        /// Register synonym for fully-qualified type name.
-        /// </summary>
-        /// <param name="synonym">Synonym used in type-schema info.</param>
-        /// <param name="fullyQualifiedTypeName">Fully-qualified .NET type name.</param>
-        public void RegisterDynamicTypeSchemaNameSynonym(string synonym, string fullyQualifiedTypeName)
-        {
-            this.typeNameSynonyms.Add(fullyQualifiedTypeName, synonym);
-        }
-
-        /// <summary>
-        /// Gets the serialization handler for a specified type.
-        /// </summary>
-        /// <typeparam name="T">The type to get the serialization handler for.</typeparam>
-        /// <returns>The serialization handler for a specified type.</returns>
-        /// <remarks>
-        /// This is the slow-ish path, called at codegen time, from custom serializers that want to cache a handler
-        /// and for polymorphic fields, the first time the id is encountered.
-        /// </remarks>
-        public SerializationHandler<T> GetHandler<T>()
-        {
-            // important: all code paths that could lead to the creation of a new handler need to lock.
-            // We want to make sure a handler is fully created and initialized before it is returned, so we lock before accessing the dictionary
-            // A thread that is generating code can re-enter here as it is expanding the type graph,
-            // and can get a partially initialized handler to resolve circular type references
-            // but other threads have to wait for the expansion to finish.
-            lock (this.syncRoot)
-            {
-                // if we don't have one already, create one
-                if (!this.handlersByType.TryGetValue(typeof(T), out SerializationHandler handler))
-                {
-                    handler = this.AddHandler<T>();
-                }
-
-                return (SerializationHandler<T>)handler;
-            }
-        }
-
-        /// <summary>
-        /// Gets the cloning flags for the specified type.
-        /// </summary>
-        /// <param name="type">The type for which to get the cloning flags.</param>
-        /// <returns>The cloning flags for the type.</returns>
-        internal CloningFlags GetCloningFlags(Type type)
-        {
-            return this.cloningFlags.TryGetValue(type, out var flags) ? flags : CloningFlags.None;
-        }
-
-        /// <summary>
-        /// Captures the schema provided by a persisted store.
-        /// </summary>
-        /// <param name="schema">The schema to register.</param>
-        internal void RegisterSchema(TypeSchema schema)
-        {
-            var id = schema.Id;
-
-            // skip if a handler is already registered for this id
-            if (this.handlersById.ContainsKey(id))
-            {
-                return;
-            }
-
-            if (schema.IsPartial && this.schemasById.TryGetValue(id, out _))
-            {
-                // schema is already registered
-                return;
-            }
-
-            // store the schema and override whatever is present already
-            this.schemas[schema.Name] = schema;
-            this.schemasById[schema.Id] = schema;
-        }
-
-        // helper fn to deal with v0 "schema" ([id, type] pairs)
-        internal void RegisterMetadata(IEnumerable<Metadata> metadata)
-        {
-            foreach (var meta in metadata)
-            {
-                if (meta.Kind == MetadataKind.StreamMetadata)
-                {
-                    var sm = meta as PsiStreamMetadata;
-                    if (sm.RuntimeTypes != null)
-                    {
-                        // v0 has runtime types affixed to each stream metadata
-                        foreach (var kv in sm.RuntimeTypes)
-                        {
-                            var schema = new TypeSchema(kv.Value, kv.Value, kv.Key, 0, null, 0);
-                            this.RegisterSchema(schema);
-                        }
-                    }
-                }
-                else if (meta.Kind == MetadataKind.TypeSchema)
-                {
-                    this.RegisterSchema((TypeSchema)meta);
-                }
-            }
-        }
-
-        // called during codegen, to turn the index of the handler into a constant in the emitted code
-        internal int GetIndex(SerializationHandler handler) => this.index[handler];
-
-        // this is the fast path, called from generated code at runtime
-        internal SerializationHandler GetUntypedHandler(int index) => this.handlers[index];
-
-        // called during codegen, to resolve a field type to a handler
-        internal SerializationHandler GetUntypedHandler(Type type)
-        {
-            // important: all code paths that could lead to the creation of a new handler need to lock.
-            lock (this.syncRoot)
-            {
-                if (this.handlersByType.TryGetValue(type, out SerializationHandler handler))
-                {
-                    return handler;
-                }
-            }
-
-            var mi = typeof(KnownSerializers).GetMethod(nameof(this.GetHandler), BindingFlags.Instance | BindingFlags.Public).MakeGenericMethod(type);
-            return (SerializationHandler)mi.Invoke(this, null);
-        }
-
-        // called to find the correct handler for a polymorphic field
-        internal SerializationHandler GetUntypedHandler(int handlerId, Type baseType)
-        {
-            // important: all code paths that could lead to the creation of a new handler need to lock.
-            lock (this.syncRoot)
-            {
-                if (this.handlersById.TryGetValue(handlerId, out SerializationHandler handler))
-                {
-                    return handler;
-                }
-            }
-
-            if (this.schemasById.TryGetValue(handlerId, out TypeSchema schema))
-            {
-                // do we have a type for this schema name?
-                if (!this.knownTypes.TryGetValue(schema.Name, out Type type))
-                {
-                    // nothing registered, try getting a type based on the type hint
-                    type = TypeResolutionHelper.GetVerifiedType(schema.TypeName);
-                    if (type == null)
-                    {
-                        throw new SerializationException($"Failed to create a deserializer for type {schema.Name} because no type was registered for this name and the source type {schema.TypeName} could not be found. Add a reference to the assembly containing this type, or register an alternate type for this name.");
-                    }
-
-                    // register the type we found with schema name
-                    this.Register(type, schema.Name);
-                }
-
-                // this will create the handler if needed
-                return this.GetUntypedHandler(type);
-            }
-
-            throw new SerializationException($"Could not find the appropriate derived type with serialization handler id={handlerId} when deserializing a polymorphic instance or field of type {baseType.AssemblyQualifiedName}");
-        }
-
-        private static bool IsSerializable(Type type)
-        {
-            bool registeredAsNotSerializable = UnserializableTypes.Any(t => t.IsAssignableFrom(type));
-            bool knownAsNotSerializable = type.CustomAttributes.Any(a => a.AttributeType == typeof(NativeCppClassAttribute));
-            return !registeredAsNotSerializable && !knownAsNotSerializable && !type.IsPointer;
-        }
-
-        /// <summary>
-        /// Creates and registers a handler for the specified type according to the rules added so far.
-        /// </summary>
-        /// <typeparam name="T">The type being serialized.</typeparam>
-        /// <returns>The newly created handler.</returns>
-        private SerializationHandler AddHandler<T>()
-        {
-            SerializationHandler handler = null;
-            var type = typeof(T);
-            ISerializer<T> serializer = null;
-
-            if (!this.knownNames.TryGetValue(type, out string name))
-            {
-                name = TypeSchema.GetContractName(type, this.runtimeInfo.SerializationSystemVersion);
-            }
-
-            if (!this.schemas.TryGetValue(name, out TypeSchema schema))
-            {
-                // try to match to an existing schema without assembly/version info
-                string typeName = TypeResolutionHelper.RemoveAssemblyName(type.AssemblyQualifiedName);
-                schema = this.schemas.Values.FirstOrDefault(s => TypeResolutionHelper.RemoveAssemblyName(s.TypeName) == typeName);
-            }
-
-            int id = schema?.Id ?? TypeSchema.GetId(name);
-
-            serializer = this.CreateSerializer<T>();
-            handler = SerializationHandler.Create<T>(serializer, schema?.Name ?? name, id);
-
-            // first register the handler
-            int oldCount = this.handlers.Length;
-            var newHandlers = new SerializationHandler[oldCount + 1];
-            Array.Copy(this.handlers, newHandlers, oldCount);
-            newHandlers[oldCount] = handler;
-            this.handlers = newHandlers;
-
-            var newIndex = new Dictionary<SerializationHandler, int>(this.index);
-            newIndex[handler] = oldCount;
-            this.index = newIndex;
-
-            var newHandlersByType = new Dictionary<Type, SerializationHandler>(this.handlersByType);
-            newHandlersByType[type] = handler;
-            this.handlersByType = newHandlersByType;
-
-            var newHandlersById = new Dictionary<int, SerializationHandler>(this.handlersById);
-            newHandlersById[handler.Id] = handler;
-            this.handlersById = newHandlersById;
-
-            // find the schema for this serializer (can be null for interfaces)
-            if (serializer != null)
-            {
-                // initialize the serializer after the handler is registered,
-                // to make sure all handlers are registered before initialization runs and
-                // allow the serializer initialization code to find and cache the handlers for the types it needs
-                try
-                {
-                    schema = serializer.Initialize(this, schema);
-
-                    // let any subscribers know that we initialized a new serializer that publishes a schema
-                    if (schema != null)
-                    {
-                        // store the updated schema and override whatever is present already
-                        this.schemas[schema.Name] = schema;
-                        this.schemasById[schema.Id] = schema;
-                        this.SchemaAdded?.Invoke(this, schema);
-                    }
-                }
-                catch (SerializationException)
-                {
-                    // Even though we're going to rethrow this exception, some callers may wish to
-                    // attempt to recover from this error and just mark this one stream type as
-                    // unreadable. So we should remove the handler we just registered as it's not
-                    // yet properly initialized.
-                    oldCount = this.handlers.Length;
-                    newHandlers = new SerializationHandler[oldCount - 1];
-                    Array.Copy(this.handlers, newHandlers, oldCount - 1);
-                    this.handlers = newHandlers;
-
-                    newIndex = new Dictionary<SerializationHandler, int>(this.index);
-                    newIndex.Remove(handler);
-                    this.index = newIndex;
-
-                    newHandlersByType = new Dictionary<Type, SerializationHandler>(this.handlersByType);
-                    newHandlersByType.Remove(type);
-                    this.handlersByType = newHandlersByType;
-
-                    newHandlersById = new Dictionary<int, SerializationHandler>(this.handlersById);
-                    newHandlersById.Remove(handler.Id);
-                    this.handlersById = newHandlersById;
-
-                    throw;
-                }
-            }
-
-            return handler;
-        }
-
-        // creates a serializer based on static registration (e.g. attributes),
-        // generic templates or hardcoded mappings
-        private ISerializer<T> CreateSerializer<T>()
-        {
-            var type = typeof(T);
-
-            if (this.serializers.TryGetValue(type, out Type serializerType))
-            {
-                return (ISerializer<T>)Activator.CreateInstance(serializerType);
-            }
-
-            // is this type known as not serializable?
-            if (!IsSerializable(type))
-            {
-                return new NonSerializer<T>();
-            }
-
-            // is there a template for it?
-            if (type.IsConstructedGenericType)
-            {
-                // generic
-                // T is an instance of a generic type, such as Nullable<int>
-                // and a corresponding generic serializer (template) is registered for the generic type
-                var typeParams = type.GetGenericArguments();
-                var genericType = type.GetGenericTypeDefinition();
-
-                if (this.templates.TryGetValue(genericType, out serializerType))
-                {
-                    // we found a registered generic serializer, specialize it
-                    serializerType = serializerType.MakeGenericType(typeParams);
-                    return (ISerializer<T>)Activator.CreateInstance(serializerType, nonPublic: true);
-                }
-            }
-
-            // is the target type annotated with the [Serializer(typeof(MySerializer))] attribute
-            var attribute = type.GetCustomAttribute<SerializerAttribute>(inherit: true /*!!!*/);
-            if (attribute != null)
-            {
-                // if the annotation is on a generic type, the serializer is also generic and we need to instantiate the concrete serializer given the generic arguments
-                if (type.IsConstructedGenericType && attribute.SerializerType.IsGenericTypeDefinition)
-                {
-                    var typeParams = type.GetGenericArguments();
-                    serializerType = attribute.SerializerType.MakeGenericType(typeParams);
-                }
-                else
-                {
-                    serializerType = attribute.SerializerType;
-                }
-
-                return (ISerializer<T>)Activator.CreateInstance(serializerType);
-            }
-
-            // for arrays, create an array serializer of the right type,
-            // which in turn will delegate element serialization to the correct registered serializer
-            if (type.IsArray)
-            {
-                if (type.GetArrayRank() != 1)
-                {
-                    throw new NotSupportedException("Multi-dimensional arrays are currently not supported. A workaround would be to convert to a one-dimensional array.");
-                }
-
-                // instantiate the correct array serializer based on the type of elements in the array
-                var itemType = type.GetElementType();
-                Type arraySerializer = Generator.IsSimpleValueType(itemType) ? typeof(SimpleArraySerializer<>) : typeof(ArraySerializer<>);
-                serializerType = arraySerializer.MakeGenericType(itemType);
-                return (ISerializer<T>)Activator.CreateInstance(serializerType, nonPublic: true);
-            }
-
-            return this.CreateWellKnownSerializer<T>();
-        }
-
-        private ISerializer<T> CreateWellKnownSerializer<T>()
-        {
-            Type type = typeof(T);
-
-            if (!IsSerializable(type))
-            {
-                return new NonSerializer<T>();
-            }
-
-            if (type.IsInterface)
-            {
-                return null;
-            }
-
-            if (Generator.IsSimpleValueType(type))
-            {
-                return new SimpleSerializer<T>();
-            }
-
-            if (Generator.IsImmutableType(type))
-            {
-                return new ImmutableSerializer<T>();
-            }
-
-            if (type.IsValueType)
-            {
-                return new StructSerializer<T>();
-            }
-
-            if (type.IsClass)
-            {
-                return new ClassSerializer<T>();
-            }
-
-            throw new SerializationException("Don't know how to serialize objects of type " + type.FullName);
-        }
-    }
-}
+﻿// Copyright (c) Microsoft Corporation. All rights reserved.
+// Licensed under the MIT license.
+
+namespace Microsoft.Psi.Serialization
+{
+    using System;
+    using System.Collections.Concurrent;
+    using System.Collections.Generic;
+    using System.IO;
+    using System.Linq;
+    using System.Reflection;
+    using System.Runtime.CompilerServices;
+    using System.Runtime.Serialization;
+    using Microsoft.Psi.Common;
+
+    /// <summary>
+    /// Represents the registry of all serializers.
+    /// The <see cref="KnownSerializers.defaultKnownSerializers"/> contains system-wide serializers for the current version of the type system.
+    /// Serializers explicitly registered with this instance are used by all other instances unless an override is specified.
+    /// When deserializing from a persisted file, the <see cref="Microsoft.Psi.Data.Importer"/> instance returned by
+    /// the <see cref="Data.PsiImporter"/> will create its own KnownSerializer instance, and register serializers
+    /// compatible with the store being open.
+    /// </summary>
+    /// <remarks>
+    /// The following rules are applied when searching for a suitable serializer:
+    /// - registered serializer for the concrete type
+    /// - annotated serializer on the concrete type
+    /// - registered serializer for the generic type the current type is constructed from
+    /// - annotated serializer on the generic type the current type is constructed from
+    /// - auto-generated serializer
+    ///
+    /// When deserializing a polymorphic field, the field's object value might have a different type than the declared (static)
+    /// type of the field (e.g the field is declared as IEnumerable{int} and is assigned an int[]).
+    /// In such cases the runtime might not be able to find the correct type to use,
+    /// and can only instantiate the correct deserializer if one of the following is true:
+    /// - a serializer has been explicitly registered for the object type or contract using <see cref="Register{T, TSerializer}(CloningFlags)"/>
+    /// - a type has been explicitly registered with an explicit contract name <see cref="Register{T}(string, CloningFlags)"/> or <see cref="Register{T, TSerializer}(string, CloningFlags)"/>.
+    /// </remarks>
+    public class KnownSerializers
+    {
+        // Developer notes:
+        // The goal of this class is to cache (type -> serializer) mappings for a particular serialization system version
+        // and to service two queries at runtime: (type -> serializer) and (id -> serializer).
+        // There can be at most one entry in the cache for a given type.
+        // Some serializers are registered explicitly, but most are generated on demand, the first time they are requested.
+        // Serializers are created from a triad of [<schema>] + [<type>] + [<serializer>]
+        // where any two of the three parts can be missing, in which case they are inferred.
+        // The <schema> part, if specified, comes from persisted files (is persisted with serialized data)
+        //    - the schema can be a full TypeSchema or a partial schema as a pair of (id, type hint)
+        //    - if missing, schema is generated from <type> through reflection, according to DataContract or Binary Serialization rules.
+        // The <serializer> part, if specified, comes from explicit registration
+        //    - if missing, the serializer is determined according to the rules above
+        // The <type> part, if specified, comes from the serialization subsystem, the first time it encounters the type during
+        // serialization or deserialization.
+        //    - if missing, the type is inferred from the schema
+        // The <schema> <-> <type> mapping is based on contract name. When the <schema> contract name and the <type> contract name
+        // don't match, users can force the association by registering the <type> with the expected <schema> contract name.
+        // Even when the contract names match, if the type is used in a polymorphic context,
+        // the serialization subsystem might fail to find it when searching based on id.
+        // In this case the type needs to be registered explicitly as well.
+        // The code makes the following assumptions:
+        // - the serialization runtime version is known at construction time
+        // - types can be registered before or after their corresponding schemas
+        //    (e.g. in live mode, the schema might come after the pipeline starts)
+        // - there can be at most one schema for a type and at most one type for a schema,
+        //    and they must have matching IDs (implicitly or because of a user-specified name mapping)
+
+        // the set of types we don't know how to serialize
+        private static readonly HashSet<Type> UnserializableTypes = new ();
+
+        /// <summary>
+        /// The default set of types and serializer creation rules globally known to the serialization subsystem.
+        /// Custom serializers can be added directly to this set.
+        /// </summary>
+        private static KnownSerializers defaultKnownSerializers;
+
+        // mapping from fully-qualified .NET type names to synonyms
+        private readonly Dictionary<string, string> typeNameSynonyms = new ();
+
+        // the serialization subsystem version used by this instance
+        private readonly RuntimeInfo runtimeInfo;
+
+        // the default instance marker
+        private readonly bool isDefault;
+
+        private readonly object syncRoot = new ();
+
+        // *************** the rules for creating serializers ****************
+
+        // the custom generic serializers, such as SharedSerializer<Shared<T>>, that need to be instantiated for every T
+        private readonly Dictionary<Type, Type> templates;
+
+        // the custom serializers, such as ManagedBufferSerializer, which have been registered explicitly rather than with class annotations
+        private readonly Dictionary<Type, Type> serializers;
+
+        // used to find a type for a given schema (when creating a handler from a polymorphic field: id -> schema -> type)
+        private readonly ConcurrentDictionary<string, Type> knownTypes;
+
+        // used to find the name from a type (when creating a handler: type -> string -> schema)
+        private readonly ConcurrentDictionary<Type, string> knownNames;
+
+        // used to find schema for a given contract name (when creating a handler: type -> string -> schema)
+        private readonly ConcurrentDictionary<string, TypeSchema> schemas;
+
+        // used to find the schema by id (when creating a handler from a polymorphic field: id -> schema -> type)
+        private readonly ConcurrentDictionary<int, TypeSchema> schemasById;
+
+        // used to find the cloning flags for a given type
+        private readonly ConcurrentDictionary<Type, CloningFlags> cloningFlags;
+
+        // *************** the cached handlers and handler indexes ****************
+        // these caches are accessed often once the rules are expanded into handlers,
+        // so we use regular collections to optimize the read path at the expense of the update path (implemented as memcopy and swap)
+
+        // the instantiated serializers, by target type
+        private volatile SerializationHandler[] handlers;
+
+        // the handler index, used by serializers to find and cache the index into the handlers set.
+        private volatile Dictionary<SerializationHandler, int> index;
+
+        // the instantiated serializers, by target type
+        private volatile Dictionary<Type, SerializationHandler> handlersByType;
+
+        // the instantiated serializers, by hash of contract names
+        private volatile Dictionary<int, SerializationHandler> handlersById;
+
+        static KnownSerializers()
+        {
+            UnserializableTypes.Add(typeof(Type));
+            UnserializableTypes.Add(typeof(IntPtr));
+            UnserializableTypes.Add(typeof(UIntPtr));
+            UnserializableTypes.Add(typeof(MemberInfo));
+            UnserializableTypes.Add(typeof(System.Diagnostics.StackTrace));
+            defaultKnownSerializers = new KnownSerializers(true, RuntimeInfo.Latest);
+        }
+
+        /// <summary>
+        /// Initializes a new instance of the <see cref="KnownSerializers"/> class.
+        /// </summary>
+        /// <param name="runtimeInfo">The version of the runtime to be compatible with. This dictates the behavior of automatic serialization.</param>
+        /// <param name="knownSerializers">A set of known serializers to initialize with.</param>
+        public KnownSerializers(RuntimeInfo runtimeInfo = null, KnownSerializers knownSerializers = null)
+            : this(false, runtimeInfo ?? RuntimeInfo.Latest)
+        {
+            if (knownSerializers != null)
+            {
+                // all other instances start off with the Default rules
+                this.templates = new Dictionary<Type, Type>(knownSerializers.templates);
+                this.serializers = new Dictionary<Type, Type>(knownSerializers.serializers);
+                this.knownTypes = new ConcurrentDictionary<string, Type>(knownSerializers.knownTypes);
+                this.knownNames = new ConcurrentDictionary<Type, string>(knownSerializers.knownNames);
+                this.schemas = new ConcurrentDictionary<string, TypeSchema>(knownSerializers.schemas);
+                this.schemasById = new ConcurrentDictionary<int, TypeSchema>(knownSerializers.schemasById);
+                this.cloningFlags = new ConcurrentDictionary<Type, CloningFlags>(knownSerializers.cloningFlags);
+            }
+        }
+
+        private KnownSerializers(bool isDefault, RuntimeInfo runtimeInfo)
+        {
+            this.isDefault = isDefault;
+            this.runtimeInfo = runtimeInfo; // this can change because of metadata updates!
+
+            this.handlers = new SerializationHandler[0];
+            this.handlersById = new Dictionary<int, SerializationHandler>();
+            this.handlersByType = new Dictionary<Type, SerializationHandler>();
+            this.index = new Dictionary<SerializationHandler, int>();
+
+            if (isDefault)
+            {
+                this.templates = new Dictionary<Type, Type>();
+                this.serializers = new Dictionary<Type, Type>();
+                this.knownTypes = new ConcurrentDictionary<string, Type>();
+                this.knownNames = new ConcurrentDictionary<Type, string>();
+                this.schemas = new ConcurrentDictionary<string, TypeSchema>();
+                this.schemasById = new ConcurrentDictionary<int, TypeSchema>();
+                this.cloningFlags = new ConcurrentDictionary<Type, CloningFlags>();
+
+                // register non-generic, custom serializers
+                this.Register<string, StringSerializer>();
+                this.Register<byte[], ByteArraySerializer>();
+                this.Register<BufferReader, BufferSerializer>();
+                this.Register<string[], StringArraySerializer>();
+                this.Register<MemoryStream, MemoryStreamSerializer>();
+                this.RegisterGenericSerializer(typeof(EnumerableSerializer<>));
+                this.RegisterGenericSerializer(typeof(DictionarySerializer<,>));
+            }
+            else
+            {
+                // all other instances start off with the Default rules
+                this.templates = new Dictionary<Type, Type>(defaultKnownSerializers.templates);
+                this.serializers = new Dictionary<Type, Type>(defaultKnownSerializers.serializers);
+                this.knownTypes = new ConcurrentDictionary<string, Type>(defaultKnownSerializers.knownTypes);
+                this.knownNames = new ConcurrentDictionary<Type, string>(defaultKnownSerializers.knownNames);
+                this.schemas = new ConcurrentDictionary<string, TypeSchema>(defaultKnownSerializers.schemas);
+                this.schemasById = new ConcurrentDictionary<int, TypeSchema>(defaultKnownSerializers.schemasById);
+                this.cloningFlags = new ConcurrentDictionary<Type, CloningFlags>(defaultKnownSerializers.cloningFlags);
+            }
+        }
+
+        /// <summary>
+        /// Event which fires when each new type schema has been added.
+        /// </summary>
+        public event EventHandler<TypeSchema> SchemaAdded;
+
+        /// <summary>
+        /// Gets the runtime info, including the version of the serialization subsystem.
+        /// </summary>
+        public RuntimeInfo RuntimeInfo => this.runtimeInfo;
+
+        /// <summary>
+        /// Gets the set of schemas in use.
+        /// </summary>
+        public IDictionary<string, TypeSchema> Schemas => this.schemas;
+
+        /// <summary>
+        /// Gets the set of type name synonyms.
+        /// </summary>
+        public IDictionary<string, string> TypeNameSynonyms => this.typeNameSynonyms;
+
+        /// <summary>
+        /// Initializes a new instance of the <see cref="KnownSerializers"/> class.
+        /// </summary>
+        /// <returns><see cref="KnownSerializers"/> static class. </returns>
+        public static KnownSerializers GetKnownSerializers()
+        {
+            return defaultKnownSerializers;
+        }
+
+        /// <summary>
+        /// Registers type T with the specified contract name.
+        /// Use this overload to deserialize data persisted before a type name change.
+        /// </summary>
+        /// <typeparam name="T">The type to use when deserializing objects with the specified contract.</typeparam>
+        /// <param name="contractName">The name to remap. This can be a full type name or a contract name.</param>
+        /// <param name="cloningFlags">Optional flags that control the cloning behavior for this type.</param>
+        public void Register<T>(string contractName, CloningFlags cloningFlags = CloningFlags.None) => this.Register(typeof(T), contractName, cloningFlags);
+
+        /// <summary>
+        /// Registers a given type with the specified contract name.
+        /// Use this overload to deserialize data persisted before a type name change.
+        /// </summary>
+        /// <param name="type">The type to use when deserializing objects with the specified contract.</param>
+        /// <param name="contractName">The name to remap. This can be a full type name or a contract name.</param>
+        /// <param name="cloningFlags">Optional flags that control the cloning behavior for this type.</param>
+        public void Register(Type type, string contractName, CloningFlags cloningFlags = CloningFlags.None)
+        {
+            contractName ??= TypeSchema.GetContractName(type, this.runtimeInfo.SerializationSystemVersion);
+            if (this.knownTypes.TryGetValue(contractName, out Type existingType) && existingType != type)
+            {
+                throw new SerializationException($"Cannot register type {type.AssemblyQualifiedName} under the contract name {contractName} because the type {existingType.AssemblyQualifiedName} is already registered under the same name.");
+            }
+
+            if (this.cloningFlags.TryGetValue(type, out var existingFlags) || this.handlersByType.ContainsKey(type))
+            {
+                // cannot re-register once type flags has been registered or handler has been created
+                if (existingFlags != cloningFlags)
+                {
+                    throw new SerializationException($"Cannot register type {type.AssemblyQualifiedName} with cloning flags ({cloningFlags}) because a handler for it has already been created with flags ({existingFlags}).");
+                }
+            }
+
+            this.knownTypes[contractName] = type;
+            this.knownNames[type] = contractName;
+            this.cloningFlags[type] = cloningFlags;
+        }
+
+        /// <summary>
+        /// Registers a type that the serialization system would not be able find or resolve.
+        /// Use this overload when type T is required in a polymorphic context.
+        /// </summary>
+        /// <typeparam name="T">The type to serialize.</typeparam>
+        /// <param name="cloningFlags">Optional flags that control the cloning behavior for this type.</param>
+        /// <remarks>
+        /// When deserializing a polymorphic field, the field's object value might have a different type than the declared (static)
+        /// type of the field (e.g the field is declared as IEnumerable{int} and is assigned a MyCustomCollection{int}).
+        /// Pre-registering the type allows the runtime to find it in such circumstances.
+        /// </remarks>
+        public void Register<T>(CloningFlags cloningFlags = CloningFlags.None) => this.Register(typeof(T), null, cloningFlags);
+
+        /// <summary>
+        /// Registers a serializer based on type.
+        /// Use this overload to register a custom implementation of <see cref="ISerializer{T}"/>.
+        /// </summary>
+        /// <typeparam name="T">The type being serialized.</typeparam>
+        /// <typeparam name="TSerializer">
+        /// The corresponding type of serializer to use, which replaces any <see cref="SerializerAttribute"/> annotation.
+        /// </typeparam>
+        /// <param name="cloningFlags">Optional flags that control the cloning behavior for this type.</param>
+        public void Register<T, TSerializer>(CloningFlags cloningFlags = CloningFlags.None)
+            where TSerializer : ISerializer<T>, new() => this.Register<T, TSerializer>(null, cloningFlags);
+
+        /// <summary>
+        /// Registers a type and serializer for the specified contract type.
+        /// Use this overload to deserialize data persisted before a type name change.
+        /// </summary>
+        /// <param name="contractName">The previous contract name of type T.</param>
+        /// <param name="cloningFlags">Optional flags that control the cloning behavior for this type.</param>
+        /// <typeparam name="T">The type being serialized.</typeparam>
+        /// <typeparam name="TSerializer">
+        /// The corresponding type of serializer to use, which replaces any <see cref="SerializerAttribute"/> annotation.
+        /// </typeparam>
+        public void Register<T, TSerializer>(string contractName, CloningFlags cloningFlags = CloningFlags.None)
+            where TSerializer : ISerializer<T>, new()
+        {
+            Type t = typeof(T);
+            this.Register(t, contractName, cloningFlags);
+            this.serializers[t] = typeof(TSerializer);
+        }
+
+        /// <summary>
+        /// Registers a generic serializer, that is, a serializer defined for a generic type.
+        /// The generic serializer must implement <see cref="ISerializer{T}"/>.
+        /// </summary>
+        /// <param name="genericSerializer">The type of generic serializer to register.</param>
+        public void RegisterGenericSerializer(Type genericSerializer)
+        {
+            var interf = genericSerializer.GetInterface(typeof(ISerializer<>).FullName);
+            var serializableType = interf.GetGenericArguments()[0];
+            serializableType = TypeResolutionHelper.GetVerifiedType(serializableType.Namespace + "." + serializableType.Name); // FullName doesn't work here
+            this.templates[serializableType] = genericSerializer;
+        }
+
+        /// <summary>
+        /// Register synonym for fully-qualified type name.
+        /// </summary>
+        /// <param name="synonym">Synonym used in type-schema info.</param>
+        /// <param name="fullyQualifiedTypeName">Fully-qualified .NET type name.</param>
+        public void RegisterDynamicTypeSchemaNameSynonym(string synonym, string fullyQualifiedTypeName)
+        {
+            this.typeNameSynonyms.Add(fullyQualifiedTypeName, synonym);
+        }
+
+        /// <summary>
+        /// Gets the serialization handler for a specified type.
+        /// </summary>
+        /// <typeparam name="T">The type to get the serialization handler for.</typeparam>
+        /// <returns>The serialization handler for a specified type.</returns>
+        /// <remarks>
+        /// This is the slow-ish path, called at codegen time, from custom serializers that want to cache a handler
+        /// and for polymorphic fields, the first time the id is encountered.
+        /// </remarks>
+        public SerializationHandler<T> GetHandler<T>()
+        {
+            // important: all code paths that could lead to the creation of a new handler need to lock.
+            // We want to make sure a handler is fully created and initialized before it is returned, so we lock before accessing the dictionary
+            // A thread that is generating code can re-enter here as it is expanding the type graph,
+            // and can get a partially initialized handler to resolve circular type references
+            // but other threads have to wait for the expansion to finish.
+            lock (this.syncRoot)
+            {
+                // if we don't have one already, create one
+                if (!this.handlersByType.TryGetValue(typeof(T), out SerializationHandler handler))
+                {
+                    handler = this.AddHandler<T>();
+                }
+
+                return (SerializationHandler<T>)handler;
+            }
+        }
+
+        /// <summary>
+        /// Gets the cloning flags for the specified type.
+        /// </summary>
+        /// <param name="type">The type for which to get the cloning flags.</param>
+        /// <returns>The cloning flags for the type.</returns>
+        internal CloningFlags GetCloningFlags(Type type)
+        {
+            return this.cloningFlags.TryGetValue(type, out var flags) ? flags : CloningFlags.None;
+        }
+
+        /// <summary>
+        /// Captures the schema provided by a persisted store.
+        /// </summary>
+        /// <param name="schema">The schema to register.</param>
+        internal void RegisterSchema(TypeSchema schema)
+        {
+            var id = schema.Id;
+
+            // skip if a handler is already registered for this id
+            if (this.handlersById.ContainsKey(id))
+            {
+                return;
+            }
+
+            if (schema.IsPartial && this.schemasById.TryGetValue(id, out _))
+            {
+                // schema is already registered
+                return;
+            }
+
+            // store the schema and override whatever is present already
+            this.schemas[schema.Name] = schema;
+            this.schemasById[schema.Id] = schema;
+        }
+
+        // helper fn to deal with v0 "schema" ([id, type] pairs)
+        internal void RegisterMetadata(IEnumerable<Metadata> metadata)
+        {
+            foreach (var meta in metadata)
+            {
+                if (meta.Kind == MetadataKind.StreamMetadata)
+                {
+                    var sm = meta as PsiStreamMetadata;
+                    if (sm.RuntimeTypes != null)
+                    {
+                        // v0 has runtime types affixed to each stream metadata
+                        foreach (var kv in sm.RuntimeTypes)
+                        {
+                            var schema = new TypeSchema(kv.Value, kv.Value, kv.Key, 0, null, 0);
+                            this.RegisterSchema(schema);
+                        }
+                    }
+                }
+                else if (meta.Kind == MetadataKind.TypeSchema)
+                {
+                    this.RegisterSchema((TypeSchema)meta);
+                }
+            }
+        }
+
+        // called during codegen, to turn the index of the handler into a constant in the emitted code
+        internal int GetIndex(SerializationHandler handler) => this.index[handler];
+
+        // this is the fast path, called from generated code at runtime
+        internal SerializationHandler GetUntypedHandler(int index) => this.handlers[index];
+
+        // called during codegen, to resolve a field type to a handler
+        internal SerializationHandler GetUntypedHandler(Type type)
+        {
+            // important: all code paths that could lead to the creation of a new handler need to lock.
+            lock (this.syncRoot)
+            {
+                if (this.handlersByType.TryGetValue(type, out SerializationHandler handler))
+                {
+                    return handler;
+                }
+            }
+
+            var mi = typeof(KnownSerializers).GetMethod(nameof(this.GetHandler), BindingFlags.Instance | BindingFlags.Public).MakeGenericMethod(type);
+            return (SerializationHandler)mi.Invoke(this, null);
+        }
+
+        // called to find the correct handler for a polymorphic field
+        internal SerializationHandler GetUntypedHandler(int handlerId, Type baseType)
+        {
+            // important: all code paths that could lead to the creation of a new handler need to lock.
+            lock (this.syncRoot)
+            {
+                if (this.handlersById.TryGetValue(handlerId, out SerializationHandler handler))
+                {
+                    return handler;
+                }
+            }
+
+            if (this.schemasById.TryGetValue(handlerId, out TypeSchema schema))
+            {
+                // do we have a type for this schema name?
+                if (!this.knownTypes.TryGetValue(schema.Name, out Type type))
+                {
+                    // nothing registered, try getting a type based on the type hint
+                    type = TypeResolutionHelper.GetVerifiedType(schema.TypeName);
+                    if (type == null)
+                    {
+                        throw new SerializationException($"Failed to create a deserializer for type {schema.Name} because no type was registered for this name and the source type {schema.TypeName} could not be found. Add a reference to the assembly containing this type, or register an alternate type for this name.");
+                    }
+
+                    // register the type we found with schema name
+                    this.Register(type, schema.Name);
+                }
+
+                // this will create the handler if needed
+                return this.GetUntypedHandler(type);
+            }
+
+            throw new SerializationException($"Could not find the appropriate derived type with serialization handler id={handlerId} when deserializing a polymorphic instance or field of type {baseType.AssemblyQualifiedName}");
+        }
+
+        private static bool IsSerializable(Type type)
+        {
+            bool registeredAsNotSerializable = UnserializableTypes.Any(t => t.IsAssignableFrom(type));
+            bool knownAsNotSerializable = type.CustomAttributes.Any(a => a.AttributeType == typeof(NativeCppClassAttribute));
+            return !registeredAsNotSerializable && !knownAsNotSerializable && !type.IsPointer;
+        }
+
+        /// <summary>
+        /// Creates and registers a handler for the specified type according to the rules added so far.
+        /// </summary>
+        /// <typeparam name="T">The type being serialized.</typeparam>
+        /// <returns>The newly created handler.</returns>
+        private SerializationHandler AddHandler<T>()
+        {
+            SerializationHandler handler = null;
+            var type = typeof(T);
+            ISerializer<T> serializer = null;
+
+            if (!this.knownNames.TryGetValue(type, out string name))
+            {
+                name = TypeSchema.GetContractName(type, this.runtimeInfo.SerializationSystemVersion);
+            }
+
+            if (!this.schemas.TryGetValue(name, out TypeSchema schema))
+            {
+                // try to match to an existing schema without assembly/version info
+                string typeName = TypeResolutionHelper.RemoveAssemblyName(type.AssemblyQualifiedName);
+                schema = this.schemas.Values.FirstOrDefault(s => TypeResolutionHelper.RemoveAssemblyName(s.TypeName) == typeName);
+            }
+
+            int id = schema?.Id ?? TypeSchema.GetId(name);
+
+            serializer = this.CreateSerializer<T>();
+            handler = SerializationHandler.Create<T>(serializer, schema?.Name ?? name, id);
+
+            // first register the handler
+            int oldCount = this.handlers.Length;
+            var newHandlers = new SerializationHandler[oldCount + 1];
+            Array.Copy(this.handlers, newHandlers, oldCount);
+            newHandlers[oldCount] = handler;
+            this.handlers = newHandlers;
+
+            var newIndex = new Dictionary<SerializationHandler, int>(this.index);
+            newIndex[handler] = oldCount;
+            this.index = newIndex;
+
+            var newHandlersByType = new Dictionary<Type, SerializationHandler>(this.handlersByType);
+            newHandlersByType[type] = handler;
+            this.handlersByType = newHandlersByType;
+
+            var newHandlersById = new Dictionary<int, SerializationHandler>(this.handlersById);
+            newHandlersById[handler.Id] = handler;
+            this.handlersById = newHandlersById;
+
+            // find the schema for this serializer (can be null for interfaces)
+            if (serializer != null)
+            {
+                // initialize the serializer after the handler is registered,
+                // to make sure all handlers are registered before initialization runs and
+                // allow the serializer initialization code to find and cache the handlers for the types it needs
+                try
+                {
+                    schema = serializer.Initialize(this, schema);
+
+                    // let any subscribers know that we initialized a new serializer that publishes a schema
+                    if (schema != null)
+                    {
+                        // store the updated schema and override whatever is present already
+                        this.schemas[schema.Name] = schema;
+                        this.schemasById[schema.Id] = schema;
+                        this.SchemaAdded?.Invoke(this, schema);
+                    }
+                }
+                catch (SerializationException)
+                {
+                    // Even though we're going to rethrow this exception, some callers may wish to
+                    // attempt to recover from this error and just mark this one stream type as
+                    // unreadable. So we should remove the handler we just registered as it's not
+                    // yet properly initialized.
+                    oldCount = this.handlers.Length;
+                    newHandlers = new SerializationHandler[oldCount - 1];
+                    Array.Copy(this.handlers, newHandlers, oldCount - 1);
+                    this.handlers = newHandlers;
+
+                    newIndex = new Dictionary<SerializationHandler, int>(this.index);
+                    newIndex.Remove(handler);
+                    this.index = newIndex;
+
+                    newHandlersByType = new Dictionary<Type, SerializationHandler>(this.handlersByType);
+                    newHandlersByType.Remove(type);
+                    this.handlersByType = newHandlersByType;
+
+                    newHandlersById = new Dictionary<int, SerializationHandler>(this.handlersById);
+                    newHandlersById.Remove(handler.Id);
+                    this.handlersById = newHandlersById;
+
+                    throw;
+                }
+            }
+
+            return handler;
+        }
+
+        // creates a serializer based on static registration (e.g. attributes),
+        // generic templates or hardcoded mappings
+        private ISerializer<T> CreateSerializer<T>()
+        {
+            var type = typeof(T);
+
+            if (this.serializers.TryGetValue(type, out Type serializerType))
+            {
+                return (ISerializer<T>)Activator.CreateInstance(serializerType);
+            }
+
+            // is this type known as not serializable?
+            if (!IsSerializable(type))
+            {
+                return new NonSerializer<T>();
+            }
+
+            // is there a template for it?
+            if (type.IsConstructedGenericType)
+            {
+                // generic
+                // T is an instance of a generic type, such as Nullable<int>
+                // and a corresponding generic serializer (template) is registered for the generic type
+                var typeParams = type.GetGenericArguments();
+                var genericType = type.GetGenericTypeDefinition();
+
+                if (this.templates.TryGetValue(genericType, out serializerType))
+                {
+                    // we found a registered generic serializer, specialize it
+                    serializerType = serializerType.MakeGenericType(typeParams);
+                    return (ISerializer<T>)Activator.CreateInstance(serializerType, nonPublic: true);
+                }
+            }
+
+            // is the target type annotated with the [Serializer(typeof(MySerializer))] attribute
+            var attribute = type.GetCustomAttribute<SerializerAttribute>(inherit: true /*!!!*/);
+            if (attribute != null)
+            {
+                // if the annotation is on a generic type, the serializer is also generic and we need to instantiate the concrete serializer given the generic arguments
+                if (type.IsConstructedGenericType && attribute.SerializerType.IsGenericTypeDefinition)
+                {
+                    var typeParams = type.GetGenericArguments();
+                    serializerType = attribute.SerializerType.MakeGenericType(typeParams);
+                }
+                else
+                {
+                    serializerType = attribute.SerializerType;
+                }
+
+                return (ISerializer<T>)Activator.CreateInstance(serializerType);
+            }
+
+            // for arrays, create an array serializer of the right type,
+            // which in turn will delegate element serialization to the correct registered serializer
+            if (type.IsArray)
+            {
+                if (type.GetArrayRank() != 1)
+                {
+                    throw new NotSupportedException("Multi-dimensional arrays are currently not supported. A workaround would be to convert to a one-dimensional array.");
+                }
+
+                // instantiate the correct array serializer based on the type of elements in the array
+                var itemType = type.GetElementType();
+                Type arraySerializer = Generator.IsSimpleValueType(itemType) ? typeof(SimpleArraySerializer<>) : typeof(ArraySerializer<>);
+                serializerType = arraySerializer.MakeGenericType(itemType);
+                return (ISerializer<T>)Activator.CreateInstance(serializerType, nonPublic: true);
+            }
+
+            return this.CreateWellKnownSerializer<T>();
+        }
+
+        private ISerializer<T> CreateWellKnownSerializer<T>()
+        {
+            Type type = typeof(T);
+
+            if (!IsSerializable(type))
+            {
+                return new NonSerializer<T>();
+            }
+
+            if (type.IsInterface)
+            {
+                return null;
+            }
+
+            if (Generator.IsSimpleValueType(type))
+            {
+                return new SimpleSerializer<T>();
+            }
+
+            if (Generator.IsImmutableType(type))
+            {
+                return new ImmutableSerializer<T>();
+            }
+
+            if (type.IsValueType)
+            {
+                return new StructSerializer<T>();
+            }
+
+            if (type.IsClass)
+            {
+                return new ClassSerializer<T>();
+            }
+
+            throw new SerializationException("Don't know how to serialize objects of type " + type.FullName);
+        }
+    }
+}